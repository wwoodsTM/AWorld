import sys
import webbrowser
import streamlit as st
from dotenv import load_dotenv
import logging
import os
import traceback
import utils
import importlib.util
import aworld.trace as trace
from aworld.trace.instrumentation.uni_llmmodel import LLMModelInstrumentor
from trace_net import generate_trace_graph, generate_trace_graph_full

load_dotenv(os.path.join(os.getcwd(), ".env"))

logging.basicConfig(level=logging.INFO)
logger = logging.getLogger(__name__)
LLMModelInstrumentor().instrument()

sys.path.insert(0, os.getcwd())


def agent_page(trace_id):
    st.set_page_config(
        page_title="AWorld Agent",
        page_icon=":robot_face:",
        layout="wide",
    )

    with st.sidebar:
        agent_list_tab, trace_tab = st.tabs(
            [
                "Agents List",
                "Trace"
            ]
        )
        with agent_list_tab:
            st.title("Agents List")
            for agent in utils.list_agents():
                if st.button(agent):
                    st.session_state.selected_agent = agent
                    st.rerun()

        with trace_tab:
            st.title("Trace")
            col1, col2 = st.columns([4, 1])
            with col1:
                generate_trace_graph(trace_id)
                st.components.v1.html(
                    open("trace_graph.html").read(), height=800)
            with col2:
                generate_trace_graph_full(trace_id)
                html_path = os.path.abspath('trace_graph_full.html')
                html_url = f"file://{html_path}"
                if st.button("全屏显示"):
                    if os.path.exists(html_path):
                        webbrowser.open_new_tab(html_url)
    if "selected_agent" not in st.session_state:
        st.session_state.selected_agent = None

    if st.session_state.selected_agent:
        agent_name = st.session_state.selected_agent
        st.title(f"AWorld Agent: {agent_name}")

        if prompt := st.chat_input("Input message here~"):

            with st.chat_message("user"):
                st.markdown(prompt)

            with st.chat_message("assistant"):
                agent_name = st.session_state.selected_agent
                agent_package_path = os.path.join(
                    os.path.dirname(os.path.abspath(__file__)),
                    "agent_deploy",
                    agent_name,
                )

                agent_module_file = os.path.join(
                    agent_package_path, "agent.py")

                try:
                    spec = importlib.util.spec_from_file_location(
                        agent_name, agent_module_file
                    )

                    if spec is None or spec.loader is None:
                        logger.error(
                            f"Could not load spec for agent {agent_name} from {agent_module_file}"
                        )
                        st.error(f"Error: Could not load agent! {agent_name}")
                        return

                    agent_module = importlib.util.module_from_spec(spec)
                    spec.loader.exec_module(agent_module)
                except ModuleNotFoundError as e:
                    logger.error(
                        f"Error loading agent {agent_name}, cwd:{os.getcwd()}, sys.path:{sys.path}: {traceback.format_exc()}")
                    st.error(f"Error: Could not load agent! {agent_name}")
                    return

                except Exception as e:
                    logger.error(
                        f"Error loading agent '{agent_name}': {traceback.format_exc()}"
                    )
                    st.error(f"Error: Could not load agent! {agent_name}")
                    return

                agent = agent_module.AWorldAgent()

                async def markdown_generator():
                    async with trace.span("start") as span:
                        trace_id = span.get_trace_id()
                        logger.info(f"trace_id={trace_id}")
                        async for line in agent.run(prompt):
                            yield f"\n{line}\n"

                st.write_stream(markdown_generator())
    else:
        st.title("AWorld Agent Chat Assistant")
        st.info("Please select an Agent from the left sidebar to start")


try:
<<<<<<< HEAD
    agent_page("90b46aee9e97eb1cd87f2f85ad478b93")
=======
    agent_page("7bbe26ef80b7310c573322a07a8f9437")
>>>>>>> 644a379a
except Exception as e:
    logger.error(f">>> Error: {traceback.format_exc()}")
    st.error(f"Error: {str(e)}")<|MERGE_RESOLUTION|>--- conflicted
+++ resolved
@@ -121,11 +121,7 @@
 
 
 try:
-<<<<<<< HEAD
     agent_page("90b46aee9e97eb1cd87f2f85ad478b93")
-=======
-    agent_page("7bbe26ef80b7310c573322a07a8f9437")
->>>>>>> 644a379a
 except Exception as e:
     logger.error(f">>> Error: {traceback.format_exc()}")
     st.error(f"Error: {str(e)}")