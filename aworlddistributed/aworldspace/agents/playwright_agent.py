import logging
import os
from pathlib import Path
from typing import Dict, Any, List, Optional

from openpyxl.styles.builtins import output
from pydantic_core.core_schema import arguments_schema

from aworld.config.conf import AgentConfig, TaskConfig
from aworld.core.task import Task
from aworld.output import Outputs, Output, StreamingOutputs
from aworld.core.agent.base import Agent
from aworld.core.common import Observation, ActionModel
from pydantic import BaseModel, Field
import traceback
import base64

<<<<<<< HEAD
import aworld.trace as trace
from aworld.config.conf import AgentConfig, ConfigDict
from aworld.config.conf import TaskConfig
from aworld.agents.llm_agent import Agent
=======
from typing import Generic, TypeVar, Dict, Any, List, Tuple, Union, Callable
from aworld.config.conf import AgentConfig, load_config, ConfigDict
from aworld.core.agent.agent_desc import get_agent_desc
>>>>>>> 2620cc79
from aworld.core.common import Observation, ActionModel
from aworld.core.context.base import Context
from aworld.core.envs.tool_desc import get_tool_desc
from aworld.core.factory import Factory
from aworld.logs.util import logger
from aworld.mcp.utils import mcp_tool_desc_transform
from aworld.core.memory import MemoryItem
from aworld.memory.main import Memory
from aworld.models.llm import get_llm_model, call_llm_model, acall_llm_model
from aworld.models.model_response import ModelResponse, ToolCall, Function
from aworld.models.utils import tool_desc_transform, agent_desc_transform
from aworld.output import Outputs
from aworld.output.base import StepOutput, MessageOutput
from aworld.utils.common import convert_to_snake, sync_exec
from aworld.logs.util import logger, trace_logger
import aworld.trace as trace

from aworldspace.base_agent import AworldBaseAgent
from datasets import load_dataset

from aworldspace.utils.utils import question_scorer
import re
import json
import aworld.trace as trace
import asyncio

BROWSER_SYSTEM_PROMPT = """You are a GUI agent. You are given a task and your action history, with screenshots. You need to perform the next action to complete the task.
## Output Format
```
Thought: ...
Action: ...
```
## Action Space
navigate(website='xxx') #Open the target website, usually the first action to open browser.
click(start_box='[x1, y1, x2, y2]')
left_double(start_box='[x1, y1, x2, y2]')
right_single(start_box='[x1, y1, x2, y2]')
drag(start_box='[x1, y1, x2, y2]', end_box='[x3, y3, x4, y4]')
hotkey(key='')
type(content='') #If you want to submit your input, use "\n" at the end of `content`.
scroll(direction='down or up or right or left')
wait() #Sleep for 5s and take a screenshot to check for any changes.
finished(content='xxx') # Use escape characters \\', \\", and \\n in content part to ensure we can parse the content in normal python string format.
## Note
- only one action per step.
- Use Chinese in `Thought` part.
- Write a small plan and finally summarize your next action (with its target element) in one sentence in `Thought` part.
## User Instruction
"""

import json
import re

MAX_IMAGE = 50


def parse_action_output(output_text):
    # 提取Thought部分
    logger.info(f"{output_text=}")
    thought_match = re.search(r'Thought:(.*?)\nAction:', output_text, re.DOTALL)
    thought = thought_match.group(1).strip() if thought_match else ""

    # 提取Action部分
    action_match = re.search(r'Action:(.*?)(?:\n|$)', output_text, re.DOTALL)
    action_text = action_match.group(1).strip() if action_match else ""

    # 初始化结果字典
    result = {
        "thought": thought,
        "action": "",
        "key": None,
        "content": None,
        "start_box": None,
        "end_box": None,
        "direction": None,
        "website": None,
    }

    if not action_text:
        return json.dumps(result, ensure_ascii=False)

    # tmp 兼容ui-tars1.5-7b
    action_text = action_text.replace("'(","'[").replace(")'","]'")

    # 解析action类型
    action_parts = action_text.split('(')
    action_type = action_parts[0]
    result["action"] = action_type

    # 解析参数
    if len(action_parts) > 1:
        params_text = action_parts[1].rstrip(')')
        params = {}

        # gpt-4o兼容
        if 'start_box' in params_text:
            params_text = params_text.replace(", ", " ").replace(",", " ")
        if 'end_box' in params_text:
            params_text = params_text.replace(" end_box", ", end_box")

        # 处理键值对参数
        for param in params_text.split(','):
            param = param.strip()

            if '=' in param:
                key, value = param.split('=', 1)
                key = key.strip()
                value = value.strip().strip('\'"')

                # 处理bbox格式
                if 'box' in key:
                    print(value)
                    # 提取坐标数字
                    numbers = re.findall(r'\d+', value)
                    print(numbers)
                    if numbers:
                        coords = [int(num) for num in numbers]
                        if len(coords) == 4:
                            if key == 'start_box':
                                result["start_box"] = coords
                            elif key == 'end_box':
                                result["end_box"] = coords
                        if len(coords) == 2:
                            if key == 'start_box':
                                result["start_box"] = [coords[0], coords[1], coords[0], coords[1]]
                            elif key == 'end_box':
                                result["end_box"] = [coords[0], coords[1], coords[0], coords[1]]
                elif key == 'key':
                    result["key"] = value.replace("pagedown", "PageDown").replace("pageup", "PageUp").replace("enter","Enter")
                elif key == 'content':
                    # 处理转义字符
                    value = value.replace('\\n', '\n').replace('\\"', '"').replace("\\'", "'")
                    result["content"] = value
                elif key == 'website':
                    result["website"] = value
                elif key == 'direction':
                    result["direction"] = value

    return result, thought, action_text


def parse_tool_call(line):
    # 提取 Action和param
    result, thought, action_text = parse_action_output(line)
    action = result['action']

    # 映射到实际函数名和参数
    if action == 'navigate':
        func_name = 'mcp__ms-playwright__browser_navigate'
        content = {'url': result['website']}

    elif action == 'click':
        func_name = 'mcp__ms-playwright__browser_screen_click'

        x = int((result["start_box"][0] + result["start_box"][2]) / 2)
        y = int((result["start_box"][1] + result["start_box"][3]) / 2)
        content = {'element': '', 'x': x, 'y': y}

    elif action == 'right_single':
        func_name = 'mcp__ms-playwright__browser_screen_click'

        x = int((result["start_box"][0] + result["start_box"][2]) / 2)
        y = int((result["start_box"][1] + result["start_box"][3]) / 2)
        content = {'element': 'right click target', 'x': x, 'y': y, 'button': 'right'}

    elif action == 'drag':
        func_name = 'mcp__ms-playwright__browser_screen_drag'

        x1 = int((result["start_box"][0] + result["start_box"][2]) / 2)
        y1 = int((result["start_box"][1] + result["start_box"][3]) / 2)
        x2 = int((result["end_box"][0] + result["end_box"][2]) / 2)
        y2 = int((result["end_box"][1] + result["end_box"][3]) / 2)

        content = {
            'element': f'drag from [{x1},{y1}] to [{x2},{y2}]',
            'startX': x1,
            'startY': y1,
            'endX': x2,
            'endY': y2
        }
    elif action == 'hotkey':
        func_name = 'mcp__ms-playwright__browser_press_key'
        content = {'key': result["key"]}
    elif action == 'type':
        func_name = 'mcp__ms-playwright__browser_screen_type'
        content = {'text': result['content']}
    elif action == 'scroll':
        # 暂时使用presskey代替scroll
        func_name = 'mcp__ms-playwright__browser_press_key'
        direction = result['direction']
        key_map = {
            'up': 'PageUp',
            'down': 'PageDown',
            'left': 'ArrowLeft',
            'right': 'ArrowRight'
        }
        key = key_map.get(direction, 'ArrowDown')
        content = {'key': key}
    elif action == 'wait':
        func_name = 'mcp__ms-playwright__browser_wait_for'
        content = {'time': 5}
    elif action == 'finished':
        func_name = "finished"
        content = result['content']
    else:
        return ""

    return Function(name=func_name, arguments=json.dumps(content)), thought, action_text, result

# eval code start


def identify_key_points(task):
    system_msg = """You are an expert tasked with analyzing a given task to identify the key points explicitly stated in the task description.

**Objective**: Carefully analyze the task description and extract the critical elements explicitly mentioned in the task for achieving its goal.

**Instructions**:
1. Read the task description carefully.
2. Identify and extract **key points** directly stated in the task description.
   - A **key point** is a critical element, condition, or step explicitly mentioned in the task description.
   - Do not infer or add any unstated elements.
   - Words such as "best," "highest," "cheapest," "latest," "most recent," "lowest," "closest," "highest-rated," "largest," and "newest" must go through the sort function(e.g., the key point should be "Filter by highest").

**Respond with**:
- **Key Points**: A numbered list of the explicit key points for completing this task, one per line, without explanations or additional details."""
    prompt = """Task: {task}"""
    text = prompt.format(task=task)
    messages = [
        {"role": "system", "content": system_msg},
        {
            "role": "user",
            "content": [
                {"type": "text", "text": text}
            ],
        }
    ]
    return messages


def judge_image(task, image_path, key_points):
    system_msg = """You are an expert evaluator tasked with determining whether an image contains information about the necessary steps to complete a task.

**Objective**: Analyze the provided image and decide if it shows essential steps or evidence required for completing the task. Use your reasoning to explain your decision before assigning a score.

**Instructions**:
1. Provide a detailed description of the image, including its contents, visible elements, text (if any), and any notable features.

2. Carefully examine the image and evaluate whether it contains necessary steps or evidence crucial to task completion:  
- Identify key points that could be relevant to task completion, such as actions, progress indicators, tool usage, applied filters, or step-by-step instructions.  
- Does the image show actions, progress indicators, or critical information directly related to completing the task?  
- Is this information indispensable for understanding or ensuring task success?
- If the image contains partial but relevant information, consider its usefulness rather than dismissing it outright.

3. Provide your response in the following format:  
- **Reasoning**: Explain your thought process and observations. Mention specific elements in the image that indicate necessary steps, evidence, or lack thereof.  
- **Score**: Assign a score based on the reasoning, using the following scale:  
    - **1**: The image does not contain any necessary steps or relevant information.  
    - **2**: The image contains minimal or ambiguous information, unlikely to be essential.  
    - **3**: The image includes some relevant steps or hints but lacks clarity or completeness.  
    - **4**: The image contains important steps or evidence that are highly relevant but not fully comprehensive.  
    - **5**: The image clearly displays necessary steps or evidence crucial for completing the task.

Respond with:  
1. **Reasoning**: [Your explanation]  
2. **Score**: [1-5]"""

<<<<<<< HEAD
        llm_response = None
        span_name = f"llm_call_{exp_id}"
        with trace.span(span_name) as llm_span:
            llm_span.set_attributes({
                "exp_id": exp_id or "",
                "step": step,
                "messages": json.dumps([str(m) for m in messages], ensure_ascii=False)
            })
            if source_span:
                source_span.set_attribute("messages", json.dumps([str(m) for m in messages], ensure_ascii=False))
=======
    # jpg_base64_str = encode_image(Image.open(image_path))
>>>>>>> 2620cc79

    prompt = """**Task**: {task}

**Key Points for Task Completion**: {key_points}

The snapshot of the web page is shown in the image."""
    text = prompt.format(task=task, key_points=key_points)

    messages = [
        {"role": "system", "content": system_msg},
        {
            "role": "user",
            "content": [
                {"type": "text", "text": text},
                {
                    "type": "image_url",
                    "image_url": {"url": image_path, "detail": "high"},
                },
            ],
        }
    ]

    return messages


def WebJudge_Online_Mind2Web_eval(task, last_actions, images_path, image_responses, key_points, score_threshold):
    system_msg = """You are an expert in evaluating the performance of a web navigation agent. The agent is designed to help a human user navigate a website to complete a task. Given the user's task, the agent's action history, key points for task completion, some potentially important web pages in the agent's trajectory and their reasons, your goal is to determine whether the agent has completed the task and achieved all requirements.

Your response must strictly follow the following evaluation criteria!
*Important Evaluation Criteria*:
1: The filtered results must be displayed correctly. If filters were not properly applied (i.e., missing selection, missing confirmation, or no visible effect in results), the task is not considered successful.
2: You must carefully check whether these snapshots and action history meet these key points. Ensure that specific filter conditions, such as "best," "highest," "cheapest," "latest," "most recent," "lowest," "closest," "highest-rated," "largest," and "newest" are correctly applied using the filter function(e.g., sort function).
3: Certain key points or requirements should be applied by the filter. Otherwise, a search with all requirements as input will be deemed a failure since it cannot guarantee that all results meet the requirements!
4: If the task requires filtering by a specific range of money, years, or the number of beds and bathrooms, the applied filter must exactly match the given requirement. Any deviation results in failure. To ensure the task is successful, the applied filter must precisely match the specified range without being too broad or too narrow.
Examples of Failure Cases:
- If the requirement is less than $50, but the applied filter is less than $25, it is a failure.
- If the requirement is $1500-$2500, but the applied filter is $2000-$2500, it is a failure.
- If the requirement is $25-$200, but the applied filter is $0-$200, it is a failure.
- If the required years are 2004-2012, but the filter applied is 2001-2012, it is a failure.
- If the required years are before 2015, but the applied filter is 2000-2014, it is a failure.
- If the task requires exactly 2 beds, but the filter applied is 2+ beds, it is a failure.
5: Some tasks require a submission action or a display of results to be considered successful.
6: If the retrieved information is invalid or empty(e.g., No match was found), but the agent has correctly performed the required action, it should still be considered successful.
7: If the current page already displays all available items, then applying a filter is not necessary. As long as the agent selects items that meet the requirements (e.g., the cheapest or lowest price), the task is still considered successful.

*IMPORTANT*
Format your response into two lines as shown below:

Thoughts: <your thoughts and reasoning process based on double-checking each key points and the evaluation criteria>
Status: "success" or "failure"
"""
    prompt = """User Task: {task}

Key Points: {key_points}

Action History:
{last_actions}

The potentially important snapshots of the webpage in the agent's trajectory and their reasons:
{thoughts}"""

    whole_content_img = []
    whole_thoughts = []
    record = []
    pattern = r"[1-5]"
    for response, image_path in zip(image_responses, images_path):
        try:
            score_text = response.split("Score")[1]
            thought = response.split("**Reasoning**:")[-1].strip().lstrip("\n").split("\n\n")[0].replace('\n', ' ')
            score = re.findall(pattern, score_text)[0]
            record.append({"Response": response, "Score": int(score)})
        except Exception as e:
            print(f"Error processing response: {e}")
            score = 0
            record.append({"Response": response, "Score": 0})

        if int(score) >= score_threshold:
            # jpg_base64_str = encode_image(Image.open(image_path))
            whole_content_img.append(
                {
                    'type': 'image_url',
                    "image_url": {"url": image_path, "detail": "high"},
                }
            )
            if thought != "":
                whole_thoughts.append(thought)

    whole_content_img = whole_content_img[:MAX_IMAGE]
    whole_thoughts = whole_thoughts[:MAX_IMAGE]
    if len(whole_content_img) == 0:
        prompt = """User Task: {task}

Key Points: {key_points}

Action History:
{last_actions}"""
    text = prompt.format(task=task,
                         last_actions="\n".join(f"{i + 1}. {action}" for i, action in enumerate(last_actions)),
                         key_points=key_points,
                         thoughts="\n".join(f"{i + 1}. {thought}" for i, thought in enumerate(whole_thoughts)))

    messages = [
        {"role": "system", "content": system_msg},
        {
            "role": "user",
            "content": [
                           {"type": "text", "text": text}]
                       + whole_content_img
        }
    ]
    return messages, text, system_msg, record


# eval code end

class PlayWrightAgent(Agent):

    def __init__(self, conf: Union[Dict[str, Any], ConfigDict, AgentConfig], **kwargs):
        self.screen_capture = True
        self.step_images = []
        self.step_thoughts = []
        self.step_actions = []
        self.step_results = []
        self.success = False
        super().__init__(conf, **kwargs)

    async def async_policy(self, observation: Observation, info: Dict[str, Any] = {}, **kwargs) -> Union[
        List[ActionModel], None]:
        """The strategy of an agent can be to decide which tools to use in the environment, or to delegate tasks to other agents.

        Args:
            observation: The state observed from tools in the environment.
            info: Extended information is used to assist the agent to decide a policy.

        Returns:
            ActionModel sequence from agent policy
        """
        outputs = None
        if kwargs.get("outputs") and isinstance(kwargs.get("outputs"), Outputs):
            outputs = kwargs.get("outputs")

        # Get current step information for trace recording
        step = kwargs.get("step", 0)
        exp_id = kwargs.get("exp_id", None)
        source_span = trace.get_current_span()

        if hasattr(observation, 'context') and observation.context:
            self.task_histories = observation.context

        self._finished = False
        await self.async_desc_transform()

        self.tools = None
        if "data:image/jpeg;base64," in observation.content:
            logger.info("transfer base64 content to image")
            observation.image = observation.content
            observation.content = "observation:"
            self.step_images.append(observation.image)

        images = observation.images if self.conf.use_vision else None
        if self.conf.use_vision and not images and observation.image:
            images = [observation.image]

        messages = self.messages_transform(content=observation.content,
                                           image_urls=images,
                                           sys_prompt=self.system_prompt,
                                           agent_prompt=self.agent_prompt)

        self._log_messages(messages)
        if isinstance(messages[-1]['content'], list):
            messages[-1]['role'] = 'user'  # 有image的话必须使用user请求，而且不写入历史对话
            # self.memory.add(MemoryItem(
            #     content=messages[-1]['content'],
            #     metadata={
            #         "role": messages[-1]['role'],
            #         "agent_name": self.name(),
            #     }
            # ))
        else:
            self.memory.add(MemoryItem(
                content=messages[-1]['content'],
                metadata={
                    "role": messages[-1]['role'],
                    "agent_name": self.name(),
                }
            ))



        llm_response = None
        span_name = f"llm_call_{exp_id}"
        with trace.span(span_name) as llm_span:
            llm_span.set_attributes({
                "exp_id": exp_id or "",
                "step": step,
                "messages": json.dumps([str(m) for m in messages], ensure_ascii=False)
            })
            if source_span:
                source_span.set_attribute("messages", json.dumps([str(m) for m in messages], ensure_ascii=False))

            try:
                llm_response = await acall_llm_model(
                    self.llm,
                    messages=messages,
                    model=self.model_name,
                    # temperature=self.conf.llm_config.llm_temperature,
                    temperature=0.0,
                    tools=self.tools if self.use_tools_in_prompt and self.tools else None,
                    stream=kwargs.get("stream", False)
                )

                # Record LLM response
                llm_span.set_attributes({
                    "llm_response": json.dumps(llm_response.to_dict(), ensure_ascii=False),
                    "tool_calls": json.dumps([tool_call.model_dump() for tool_call in
                                              llm_response.tool_calls] if llm_response.tool_calls else [],
                                             ensure_ascii=False),
                    "error": llm_response.error if llm_response.error else ""
                })

            except Exception as e:
                logger.warn(traceback.format_exc())
                llm_span.set_attribute("error", str(e))
                raise e
            finally:
                if llm_response:
                    use_tools = self.use_tool_list(llm_response)
                    is_use_tool_prompt = len(use_tools) > 0
                    if llm_response.error:
                        logger.info(f"llm result error: {llm_response.error}")
                    else:
                        self.memory.add(MemoryItem(
                            content=llm_response.content,
                            metadata={
                                "role": "assistant",
                                "agent_name": self.name(),
                                "tool_calls": llm_response.tool_calls if self.use_tools_in_prompt else use_tools,
                                "is_use_tool_prompt": is_use_tool_prompt if self.use_tools_in_prompt else False
                            }
                        ))

                        function, origin_thought, origin_action, origin_result = parse_tool_call(
                            llm_response.message['content'])
                        self.step_thoughts.append(origin_thought)
                        self.step_actions.append(origin_action)
                        self.step_results.append(origin_result)

                        if function.name == "finished":
                            self._finished = True
                            llm_response.content = "<answer>" + llm_response.content + "</answer>"
                            llm_response.tool_calls = None
                        else:
                            llm_response.content = None

                            tool_call = ToolCall(
                                id="tooluse_mock",
                                type="function",
                                function=function,
                            )
                            screen_capture = ToolCall(
                                id="screen_capture",
                                type="function",
                                function=Function(
                                    name="mcp__ms-playwright__browser_screen_capture",
                                    arguments="{}"
                                )
                            )
                            llm_response.tool_calls = [tool_call, screen_capture]
                else:
                    logger.error(f"{self.name()} failed to get LLM response")
                    raise RuntimeError(f"{self.name()} failed to get LLM response")

        if outputs and isinstance(outputs, Outputs):
            await outputs.add_output(MessageOutput(source=llm_response, json_parse=False))

        agent_result = sync_exec(self.resp_parse_func, llm_response)
        if not agent_result.is_call_tool:
            self._finished = True

        logger.info(self.step_thoughts)
        logger.info(self.step_actions)

        # now is eval code:
        logger.info(f"step:{step}")

        if self.finished or step >= 20:  # 暂时写死，这里应该是max_step
            task = self.task.split("Please first navigate to the target")[0]
            key_points_messages = identify_key_points(task)

            # eval_model_name = "shangshu.gpt-4o"
            eval_model_name = self.model_name
            tmp_llm_response = await acall_llm_model(
                self.llm,
                messages=key_points_messages,
                model=eval_model_name,
                temperature=0
            )

            key_points = tmp_llm_response.content
            key_points = key_points.replace("\n\n", "\n")

            try:
                key_points = key_points.split("**Key Points**:")[1]
                key_points = "\n".join(line.lstrip() for line in key_points.splitlines())
            except:
                key_points = key_points.split("Key Points:")[-1]
                key_points = "\n".join(line.lstrip() for line in key_points.splitlines())

            logger.info(f"key_points: {key_points}")

            tasks_messages = [judge_image(task, image_path, key_points) for image_path in self.step_images]

            #  这里暂时使用串行执行的写法
            image_responses = []
            for task_messages in tasks_messages:
                logger.info(task_messages)
                image_response = await acall_llm_model(
                    self.llm,  # 假设这是你传给函数的第一个参数
                    messages=task_messages,  # 每个请求的消息内容
                    model=eval_model_name,  # 模型名称
                    temperature=0  # 温度参数
                )
                image_responses.append(image_response)

            image_responses = [i.content for i in image_responses]

            logger.info(f"image_responses: {image_responses}")

            eval_messages, text, system_msg, record = WebJudge_Online_Mind2Web_eval(
                self.task, self.step_actions, self.step_images, image_responses, key_points, 3)
            response = await acall_llm_model(
                self.llm,
                messages=eval_messages,
                model=eval_model_name,
                temperature=0
            )
            eval_response = response.content

            logger.info(f"eval_response: {eval_response}")

            if "success" in eval_response.lower().split('status:')[1]:
                self.success = True

            # now is saving code:

            result_dict = {
                'task': task,
                'images': self.step_images,
                'actions': self.step_actions,
                'thoughts': self.step_thoughts,
                'results': self.step_results,
                'success': self.success,
                'final_answer': llm_response.content,
                'eval_response': eval_response,
                'is_done': self.finished,
                'done_step': step,
            }
            result_dict = json.dumps(result_dict, ensure_ascii=False)

            agent_result.actions[0].policy_info = result_dict
            agent_result.actions[0].tool_name = None
            agent_result.actions[0].action_name = None
            agent_result.actions[0].agent_name = self.name()
            # saving is over...

        return agent_result.actions


class Pipeline(AworldBaseAgent):
    class Valves(BaseModel):
        llm_provider: Optional[str] = Field(default=None, description="llm_model_name")
        llm_model_name: Optional[str] = Field(default=None, description="llm_model_name")
        llm_base_url: Optional[str] = Field(default=None, description="llm_base_urly")
        llm_api_key: Optional[str] = Field(default=None, description="llm api key")
        system_prompt: str = Field(default=BROWSER_SYSTEM_PROMPT, description="system_prompt")
        history_messages: int = Field(default=100, description="rounds of history messages")

    def __init__(self):
        self.valves = self.Valves()
        self.agent_config = AgentConfig(
            name=self.agent_name(),
            llm_provider=self.valves.llm_provider if self.valves.llm_provider else os.environ.get("LLM_PROVIDER"),
            llm_model_name=self.valves.llm_model_name if self.valves.llm_model_name else os.environ.get(
                "LLM_MODEL_NAME"),
            llm_api_key=self.valves.llm_api_key if self.valves.llm_api_key else os.environ.get("LLM_API_KEY"),
            llm_base_url=self.valves.llm_base_url if self.valves.llm_base_url else os.environ.get("LLM_BASE_URL"),
            system_prompt=self.valves.system_prompt if self.valves.system_prompt else BROWSER_SYSTEM_PROMPT
        )

        self.m2w_files = os.path.abspath(os.path.join(os.path.curdir, "aworldspace", "datasets", "online-mind2web"))

        logging.info(f"m2w_files path {self.m2w_files}")
        file_path = os.path.join(self.m2w_files, "Online_Mind2Web.json")

        with open(file_path, 'r') as file:
            self.full_dataset = json.load(file)
            logging.info("playwright_agent init success")

    # 重写build_agent
    async def build_agent(self, body: dict):
        agent_config = await self.get_agent_config(body)
        mcp_servers = await self.get_mcp_servers(body)

        agent = PlayWrightAgent(
            conf=agent_config,
            name=agent_config.name,
            system_prompt=agent_config.system_prompt,
            mcp_servers=mcp_servers,
            mcp_config=await self.load_mcp_config(),
            history_messages=await self.get_history_messages(body)
        )
        return agent

    async def get_custom_input(self, user_message: str, model_id: str, messages: List[dict], body: dict) -> Any:
        task = await self.get_m2w_task(int(user_message))
        return task['Task']

    async def get_agent_config(self, body):
        default_llm_provider = self.valves.llm_provider if self.valves.llm_provider else os.environ.get("LLM_PROVIDER")
        llm_model_name = self.valves.llm_model_name if self.valves.llm_model_name else os.environ.get("LLM_MODEL_NAME")
        llm_api_key = self.valves.llm_api_key if self.valves.llm_api_key else os.environ.get("LLM_API_KEY")
        llm_base_url = self.valves.llm_base_url if self.valves.llm_base_url else os.environ.get("LLM_BASE_URL")
        system_prompt = self.valves.system_prompt if self.valves.system_prompt else BROWSER_SYSTEM_PROMPT

        task = await self.get_task_from_body(body)
        logging.info(
            f"task llm config is: {task.llm_provider}, {task.llm_model_name}, {task.llm_api_key}, {task.llm_base_url}")

        return AgentConfig(
            name=self.agent_name(),
            llm_provider=task.llm_provider if task and task.llm_provider else default_llm_provider,
            llm_model_name=task.llm_model_name if task and task.llm_model_name else llm_model_name,
            llm_api_key=task.llm_api_key if task and task.llm_api_key else llm_api_key,
            llm_base_url=task.llm_base_url if task and task.llm_base_url else llm_base_url,
            system_prompt=task.task_system_prompt if task and task.task_system_prompt else system_prompt
        )

    def agent_name(self) -> str:
        return "PlaywrightAgent"

    async def get_mcp_servers(self, body) -> list[str]:
        task = await self.get_task_from_body(body)
        if task.mcp_servers:
            logging.info(f"mcp_servers from task: {task.mcp_servers}")
            return task.mcp_servers

        return [
            "ms-playwright"
        ]

    async def get_m2w_task(self, index) -> dict:
        logging.info(f"Start to process: m2w_task_{index}")
        m2w_task = self.full_dataset[index]
        logging.info(f"Detail: {m2w_task}")
        logging.info(f"Task: {m2w_task['confirmed_task']}")
        logging.info(f"Level: {m2w_task['level']}")
        logging.info(f"Website: {m2w_task['website']}")

        return self.add_file_path(m2w_task)

    async def custom_output_before_task(self, outputs: Outputs, chat_id: str, task: Task) -> None:
        task_config: TaskConfig = task.conf
        m2w_task = await self.get_m2w_task(int(task_config.ext['origin_message']))

        result = f"\n\n`Web TASK#{task_config.ext['origin_message']}`\n\n---\n\n"
        result += f"**Task**: {m2w_task['Task']}\n"
        result += f"**Level**: {m2w_task['level']}\n"
        result += f"**Website**: \n {m2w_task['website']}\n"
        result += f"\n\n-----\n\n"
        await outputs.add_output(Output(data=result))

    async def custom_output_after_task(self, outputs: Outputs, chat_id: str, task: Task):
        """
        check gaia task output
        Args:
            outputs:
            chat_id:
            task:

        Returns:

        """
        task_config: TaskConfig = task.conf
        web_task_id = int(task_config['ext']['origin_message'])
        web_task = await self.get_m2w_task(web_task_id)
        agent_result = ""
        if isinstance(outputs, StreamingOutputs):
            agent_result = await outputs._visited_outputs[-2].get_finished_response()  # read llm result
        # match = re.search(r"<answer>(.*?)</answer>", agent_result)
        result = ""
        # if match:
        #     answer = match.group(1)
        logging.info(f"Agent answer: {agent_result}")

        metadata = await outputs.get_metadata()
        if not metadata:
            await outputs.set_metadata({})
            metadata = await outputs.get_metadata()
        metadata['web_task'] = web_task
        return result

    def add_file_path(self, task: Dict[str, Any]
                      ):
        task["Task"] = "Task: " + task['confirmed_task'] + '\n' + "Please first navigate to the target " + "Website: " + \
                       task['website']
        return task

    async def load_mcp_config(self) -> dict:
        return {
            "mcpServers": {
                "ms-playwright": {
                    "command": "npx",
                    "args": [
                        "@playwright/mcp@0.0.27",
                        "--vision",
                        "--no-sandbox",
                        "--headless",
                        "--isolated"
                    ],
                    "env": {
                        "PLAYWRIGHT_TIMEOUT": "120000",
                        "SESSION_REQUEST_CONNECT_TIMEOUT": "120"
                    }
                }
            }
        }<|MERGE_RESOLUTION|>--- conflicted
+++ resolved
@@ -15,16 +15,9 @@
 import traceback
 import base64
 
-<<<<<<< HEAD
-import aworld.trace as trace
-from aworld.config.conf import AgentConfig, ConfigDict
-from aworld.config.conf import TaskConfig
-from aworld.agents.llm_agent import Agent
-=======
 from typing import Generic, TypeVar, Dict, Any, List, Tuple, Union, Callable
 from aworld.config.conf import AgentConfig, load_config, ConfigDict
 from aworld.core.agent.agent_desc import get_agent_desc
->>>>>>> 2620cc79
 from aworld.core.common import Observation, ActionModel
 from aworld.core.context.base import Context
 from aworld.core.envs.tool_desc import get_tool_desc
@@ -292,20 +285,7 @@
 1. **Reasoning**: [Your explanation]  
 2. **Score**: [1-5]"""
 
-<<<<<<< HEAD
-        llm_response = None
-        span_name = f"llm_call_{exp_id}"
-        with trace.span(span_name) as llm_span:
-            llm_span.set_attributes({
-                "exp_id": exp_id or "",
-                "step": step,
-                "messages": json.dumps([str(m) for m in messages], ensure_ascii=False)
-            })
-            if source_span:
-                source_span.set_attribute("messages", json.dumps([str(m) for m in messages], ensure_ascii=False))
-=======
     # jpg_base64_str = encode_image(Image.open(image_path))
->>>>>>> 2620cc79
 
     prompt = """**Task**: {task}
 
@@ -499,7 +479,7 @@
         span_name = f"llm_call_{exp_id}"
         with trace.span(span_name) as llm_span:
             llm_span.set_attributes({
-                "exp_id": exp_id or "",
+                "exp_id": exp_id,
                 "step": step,
                 "messages": json.dumps([str(m) for m in messages], ensure_ascii=False)
             })
