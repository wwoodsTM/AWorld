--- conflicted
+++ resolved
@@ -5,13 +5,8 @@
     <link rel="icon" type="image/svg+xml" href="/aworld_logo.png" />
     <meta name="viewport" content="width=device-width, initial-scale=1.0" />
     <title>Aworld</title>
-<<<<<<< HEAD
-    <script type="module" crossorigin src="/assets/index-Ckxyr_cB.js"></script>
-    <link rel="stylesheet" crossorigin href="/assets/index-DKgPw8JS.css">
-=======
     <script type="module" crossorigin src="/assets/index-DPbE5kxA.js"></script>
     <link rel="stylesheet" crossorigin href="/assets/index-TZrNw7dA.css">
->>>>>>> bcca33e8
   </head>
   <body>
     <div id="root"></div>
