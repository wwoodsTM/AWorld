--- conflicted
+++ resolved
@@ -746,11 +746,8 @@
             agent_graph.add_edge(root_agent, agent)
 
             root_agent.handoffs.append(agent.id())
-<<<<<<< HEAD
-=======
             if agent.id() in agent.handoffs:
                 agent.handoffs.remove(agent.id())
->>>>>>> 465abe36
 
         for pair in valid_agents:
             TopologyBuilder.register_agent(pair[0])
@@ -764,11 +761,6 @@
             if pair[0] != root_agent:
                 agent_graph.add_edge(root_agent, pair[0])
                 root_agent.handoffs.append(pair[0].id())
-<<<<<<< HEAD
-            else:
-                agent_graph.add_edge(root_agent, pair[1])
-                root_agent.handoffs.append(pair[1].id())
-=======
                 if pair[0].id() in pair[0].handoffs:
                     pair[0].handoffs.remove(pair[0].id())
             else:
@@ -776,7 +768,6 @@
                 root_agent.handoffs.append(pair[1].id())
                 if pair[1].id() in pair[1].handoffs:
                     pair[1].handoffs.remove(pair[1].id())
->>>>>>> 465abe36
         return agent_graph
 
 
