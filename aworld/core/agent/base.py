--- conflicted
+++ resolved
@@ -14,11 +14,7 @@
 from aworld.config.conf import AgentConfig, load_config, ConfigDict
 from aworld.core.common import Observation, ActionModel
 from aworld.core.context.base import Context
-<<<<<<< HEAD
 from aworld.core.event.base import Message, Constants, ToolMessage
-=======
-from aworld.core.event.base import Message, Constants
->>>>>>> b9b1f24f
 from aworld.core.event.event_bus import InMemoryEventbus
 from aworld.core.factory import Factory
 from aworld.logs.util import logger
@@ -104,14 +100,10 @@
         self.id = f"{self.name()}_{uuid.uuid1().hex[0:6]}"
         self.task = None
         # An agent can use the tool list
-<<<<<<< HEAD
-        self.tool_names: List[str] = tool_names
-=======
         self.tool_names: List[str] = kwargs.pop("tool_names", [])
         human_tools = self.conf.get("human_tools", [])
         for tool in human_tools:
             self.tool_names.append(tool)
->>>>>>> b9b1f24f
         # An agent can delegate tasks to other agent
         self.handoffs: List[str] = agent_names
         # Supported MCP server
@@ -153,10 +145,6 @@
             sender=self.name(),
             session_id=Context.instance().session_id
         ))
-<<<<<<< HEAD
-
-=======
->>>>>>> b9b1f24f
         with trace.span(self._name, run_type=trace.RunType.AGNET) as agent_span:
             await self.async_pre_run()
             result = await self.async_policy(observation, info, **kwargs)
