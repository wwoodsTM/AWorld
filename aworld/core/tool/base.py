# coding: utf-8
# Copyright (c) 2025 inclusionAI.

import abc
import traceback
from typing import Dict, Tuple, Any, TypeVar, Generic, List, Union

from pydantic import BaseModel

from aworld.config.conf import ToolConfig, load_config, ConfigDict
from aworld.core.event import eventbus
from aworld.core.tool.action import ToolAction
from aworld.core.tool.action_factory import ActionFactory
from aworld.core.common import Observation, ActionModel, ActionResult
from aworld.core.context.base import Context
from aworld.core.event.base import Message, ToolMessage, AgentMessage, Constants
from aworld.core.factory import Factory
from aworld.events.util import send_message
from aworld.logs.util import logger
from aworld.models.model_response import ToolCall
from aworld.output import ToolResultOutput
from aworld.output.base import StepOutput
from aworld.utils.common import convert_to_snake, sync_exec

AgentInput = TypeVar("AgentInput")
ToolInput = TypeVar("ToolInput")


class BaseTool(Generic[AgentInput, ToolInput]):
    """The basic generic classes of tools in the environment, with two parameterized types: AgentInput and ToolInput.

    We follow the gym/gymnasium protocol to be compatible with gym games, can also build special env tool in the framework.
    """
    __metaclass__ = abc.ABCMeta

    def __init__(self, conf: Union[Dict[str, Any], ConfigDict, ToolConfig], **kwargs) -> None:
        self.conf = conf
        if isinstance(conf, ConfigDict):
            pass
        elif isinstance(conf, Dict):
            self.conf = ConfigDict(conf)
        elif isinstance(conf, ToolConfig):
            # To add flexibility
            self.conf = ConfigDict(conf.model_dump())
        else:
            logger.warning(f"Unknown conf type: {type(conf)}")
        self._finished = False

        self._name = kwargs.pop('name', self.conf.get("name", convert_to_snake(self.__class__.__name__)))
        action_executor.register(name=self.name(), tool=self)
        self.action_executor = action_executor
        self.event_driven = kwargs.pop('event_driven', self.conf.get('event_driven', False))
        self.handler = kwargs.get('handler', self.conf.get('handler', None))

        for k, v in kwargs.items():
            setattr(self, k, v)

    def _init_context(self, context: Context):
        self.context = context

    def name(self):
        """Tool unique name."""
        return self._name

    def pre_step(self, action: ToolInput, **kwargs):
        pass

    def post_step(self,
                  step_res: Tuple[AgentInput, float, bool, bool, Dict[str, Any]],
                  action: ToolInput,
                  **kwargs) -> Message:
        pass

    def step(self, message: Message, **kwargs) -> Message:
        self._init_context(message.context)
        action = message.payload
        self.pre_step(action, **kwargs)
        res = self.do_step(action, **kwargs)
        final_res = self.post_step(res, action, **kwargs)
        return final_res

    @abc.abstractmethod
    def reset(self, *, seed: int | None = None, options: Dict[str, str] | None = None) -> Tuple[
        AgentInput, dict[str, Any]]:
        """Resets the initial internal state, returning an initial state and extended info."""

    @abc.abstractmethod
    def do_step(self, action: ToolInput, **kwargs) -> Tuple[AgentInput, float, bool, bool, Dict[str, Any]]:
        """Run one step of the tool's in env using the actions.

        Args:
            action(ToolInput): Actions provided by the agent to update the observation.
        Return:
            Quintuple，key information: AgentInput and extended info dict.
        """

    @property
    def finished(self) -> bool:
        """The final execution status of the task from agent instructions."""
        return self._finished

    @abc.abstractmethod
    def close(self) -> None:
        """Close the tool resources in the environment."""

    def render(self):
        """For interface compatibility."""
        pass


class AsyncBaseTool(Generic[AgentInput, ToolInput]):
    """The basic generic classes of tools in the environment, with two parameterized types: AgentInput and ToolInput.

    We follow the gym/gymnasium protocol to be compatible with gym games, can also build special env tool in the framework.
    """
    __metaclass__ = abc.ABCMeta

    def __init__(self, conf: Union[Dict[str, Any], ConfigDict, ToolConfig], **kwargs) -> None:
        self.conf = conf
        if isinstance(conf, ConfigDict):
            pass
        elif isinstance(conf, Dict):
            self.conf = ConfigDict(conf)
        elif isinstance(conf, ToolConfig):
            # To add flexibility
            self.conf = ConfigDict(conf.model_dump())
        else:
            logger.warning(f"Unknown conf type: {type(conf)}")
        self._finished = False

        self._name = kwargs.pop('name', self.conf.get("name", convert_to_snake(self.__class__.__name__)))
        action_executor.register(name=self.name(), tool=self)
        self.action_executor = action_executor
        self.event_driven = kwargs.pop('event_driven', self.conf.get('event_driven', False))
        self.handler = kwargs.get('handler', self.conf.get('handler', None))

        for k, v in kwargs.items():
            setattr(self, k, v)

    def _init_context(self, context: Context):
        self.context = context

    def name(self):
        """Tool unique name."""
        return self._name

    async def pre_step(self, action: ToolInput, **kwargs):
        pass

    async def post_step(self,
                        step_res: Tuple[AgentInput, float, bool, bool, Dict[str, Any]],
                        action: ToolInput,
                        **kwargs) -> Message:
        pass

    async def step(self, message: Message, **kwargs) -> Message:
        self._init_context(message.context)
        action = message.payload
        await self.pre_step(action, **kwargs)
        res = await self.do_step(action, **kwargs)
        final_res = await self.post_step(res, action, **kwargs)
        return final_res

    @abc.abstractmethod
    async def reset(self, *, seed: int | None = None, options: Dict[str, str] | None = None) -> Tuple[
        AgentInput, dict[str, Any]]:
        """Resets the initial internal state, returning an initial state and extended info."""

    @abc.abstractmethod
    async def do_step(self, action: ToolInput, **kwargs) -> Tuple[AgentInput, float, bool, bool, Dict[str, Any]]:
        """Run one step of the tool's in env using the actions.

        Args:
            action(ToolInput): Actions provided by the agent to update the observation.
        Return:
            Quintuple，key information: AgentInput and extended info dict.
        """

    @property
    def finished(self) -> bool:
        """The final execution status of the task from agent instructions."""
        return self._finished

    @abc.abstractmethod
    async def close(self) -> None:
        """Close the tool resources in the environment."""

    async def render(self):
        """For interface compatibility."""
        pass


class Tool(BaseTool[Observation, List[ActionModel]]):
<<<<<<< HEAD
    def post_step(self,
                  step_res: Tuple[Observation, float, bool, bool, Dict[str, Any]],
                  action: List[ActionModel],
                  **kwargs) -> Tuple[Observation, float, bool, bool, Dict[str, Any]] | Message:
        if not step_res:
            raise Exception(f'{self.name()} no observation has been made.')

        context = Context.instance()
        agent = context.swarm.agents.get(action[0].agent_name)
        feedback_tool_result = False
        if agent:
            feedback_tool_result = agent.feedback_tool_result
        step_res[0].from_agent_name = action[0].agent_name
=======
    def _internal_process(self, step_res: Tuple[AgentInput, float, bool, bool, Dict[str, Any]],
                    action: ToolInput,
                    **kwargs):
        if not step_res or not action:
            return
>>>>>>> cffc61db
        for idx, act in enumerate(action):
            if eventbus is not None:
                tool_output = ToolResultOutput(
                    tool_type=kwargs.get("tool_id_mapping", {}).get(act.tool_id) or self.name(),
                    tool_name=act.tool_name,
                    data=step_res[0].content,
                    origin_tool_call=ToolCall.from_dict({
                        "function": {
                            "name": act.action_name,
                            "arguments": act.params,
                        }
                    }),
                    metadata=step_res[0].action_result[idx].metadata
                )
                tool_output_message = Message(
                    category=Constants.OUTPUT,
                    payload=tool_output,
                    sender=self.name(),
                    session_id=self.context.session_id if self.context else "",
                    headers={"context": self.context}
                )
<<<<<<< HEAD
                sync_exec(send_message, tool_output_message)

        if feedback_tool_result:
            return AgentMessage(payload=step_res,
                                caller=action[0].agent_name,
                                sender=self.name(),
                                receiver=action[0].agent_name,
                                session_id=Context.instance().session_id)
        else :
            return AgentMessage(payload=step_res,
                                sender=action[0].agent_name,
                                session_id=Context.instance().session_id)
=======
                sync_exec(eventbus.publish, tool_output_message)
>>>>>>> cffc61db

    def step(self, message: Message, **kwargs) -> Message:
        self._init_context(message.context)
        action = message.payload
        tool_id_mapping = {}
        for act in action:
            tool_id = act.tool_id
            tool_name = act.tool_name
            tool_id_mapping[tool_id] = tool_name
        self.pre_step(action, **kwargs)
        res = self.do_step(action, **kwargs)
        final_res = self.post_step(res, action, **kwargs)
        self._internal_process(res, action, tool_id_mapping=tool_id_mapping, **kwargs)
        return final_res

    def post_step(self,
                  step_res: Tuple[Observation, float, bool, bool, Dict[str, Any]],
                  action: List[ActionModel],
                  **kwargs) -> Tuple[Observation, float, bool, bool, Dict[str, Any]] | Message:
        if not step_res:
            raise Exception(f'{self.name()} no observation has been made.')

        step_res[0].from_agent_name = action[0].agent_name
        for idx, act in enumerate(action):
            step_res[0].action_result[idx].tool_id = act.tool_id

        return AgentMessage(payload=step_res,
                            caller=action[0].agent_name,
                            sender=self.name(),
                            receiver=action[0].agent_name,
                            session_id=kwargs.get("session_id", ""),
                            headers={"context": self.context})


class AsyncTool(AsyncBaseTool[Observation, List[ActionModel]]):
    async def _internal_process(self, step_res: Tuple[AgentInput, float, bool, bool, Dict[str, Any]],
                          action: ToolInput,
                          **kwargs):
        for idx, act in enumerate(action):
            # send tool results output
            if eventbus is not None:
                tool_output = ToolResultOutput(
                    tool_type=kwargs.get("tool_id_mapping", {}).get(act.tool_id) or self.name(),
                    tool_name=act.tool_name,
                    data=step_res[0].content,
                    origin_tool_call=ToolCall.from_dict({
                        "function": {
                            "name": act.action_name,
                            "arguments": act.params,
                        }
                    }),
                    metadata=step_res[0].action_result[idx].metadata
                )
                tool_output_message = Message(
                    category=Constants.OUTPUT,
                    payload=tool_output,
                    sender=self.name(),
                    session_id=self.context.session_id if self.context else "",
                    headers={"context": self.context}
                )
<<<<<<< HEAD
                await send_message(tool_output_message)

        await send_message(Message(
            category=Constants.OUTPUT,
            payload=StepOutput.build_finished_output(name=f"{action[0].agent_name if action else ''}",
                                                     step_num=0),
            sender=self.name(),
            receiver=action[0].agent_name,
            session_id=Context.instance().session_id
        ))

        context = Context.instance()
        agent = context.swarm.agents.get(action[0].agent_name)
        feedback_tool_result = False
        if agent:
            feedback_tool_result = agent.feedback_tool_result
        if feedback_tool_result:
            return AgentMessage(payload=step_res,
                                caller=action[0].agent_name,
                                sender=self.name(),
                                receiver=action[0].agent_name,
                                session_id=Context.instance().session_id)
        else :
            return AgentMessage(payload=step_res,
                                sender=action[0].agent_name,
                                session_id=Context.instance().session_id)
=======
                await eventbus.publish(tool_output_message)

        if eventbus is not None:
            await eventbus.publish(Message(
                category=Constants.OUTPUT,
                payload=StepOutput.build_finished_output(name=f"{action[0].agent_name if action else ''}",
                                                         step_num=0),
                sender=self.name(),
                receiver=action[0].agent_name,
                session_id=self.context.session_id if self.context else "",
                headers={"context": self.context}
            ))
>>>>>>> cffc61db

    async def step(self, message: Message, **kwargs) -> Message:
        self._init_context(message.context)
        action = message.payload
        tool_id_mapping = {}
        for act in action:
            tool_id = act.tool_id
            tool_name = act.tool_name
            tool_id_mapping[tool_id] = tool_name
        await self.pre_step(action, **kwargs)
        res = await self.do_step(action, **kwargs)
        final_res = await self.post_step(res, action, **kwargs)
        await self._internal_process(res, action, tool_id_mapping=tool_id_mapping, **kwargs)
        return final_res

    async def post_step(self,
                        step_res: Tuple[Observation, float, bool, bool, Dict[str, Any]],
                        action: List[ActionModel],
                        **kwargs) -> Tuple[Observation, float, bool, bool, Dict[str, Any]] | Message:
        if not step_res:
            raise Exception(f'{self.name()} no observation has been made.')

        step_res[0].from_agent_name = action[0].agent_name
        for idx, act in enumerate(action):
            step_res[0].action_result[idx].tool_id = act.tool_id

        return AgentMessage(payload=step_res,
                            caller=action[0].agent_name,
                            sender=self.name(),
                            receiver=action[0].agent_name,
                            session_id=self.context.session_id if self.context else "",
                            headers={"context": self.context})


class ToolsManager(Factory):
    def __init__(self, type_name: str = None):
        super(ToolsManager, self).__init__(type_name)
        self._tool_with_action = {}
        self._tool_conf = {}
        self._tool_instance = {}

    def __iter__(self):
        for name in self._cls:
            name = "async_" + name if self._asyn.get(name, False) else name
            yield name

    def __contains__(self, name: str) -> bool:
        """Whether the name in the factory."""
        name = "async_" + name if self._asyn.get(name, False) else name
        return name in self._cls

    def __call__(self, name: str = None, *args, **kwargs):
        if name is None:
            return self

        asyn = kwargs.pop("asyn", False)
        name = "async_" + name if asyn else name

        conf = self._tool_conf.get(name)
        if not conf:
            logger.warning(f"{name} not find conf in tool factory")
            conf = dict()
        elif isinstance(conf, BaseModel):
            conf = conf.model_dump()

        user_conf = kwargs.pop('conf', None)
        if user_conf:
            if isinstance(user_conf, BaseModel):
                conf.update(user_conf.model_dump())
            elif isinstance(user_conf, dict):
                conf.update(user_conf)
            else:
                logger.warning(f"Unknown conf type: {type(user_conf)}, ignored!")
        self._tool_conf[name] = conf

        # must is a dict
        conf['name'] = name
        conf = ConfigDict(conf)

        if kwargs.get("reuse", conf.get('reuse', False)) is True and name in self._tool_instance:
            return self._tool_instance[name]

        if name in self._cls:
            tool = self._cls[name](conf=conf, **kwargs)
            self._tool_instance[name] = tool
        else:
            raise RuntimeError(f"can not find {name} tool in the ToolFactory, register it first.")

        action_executor.register(name, tool)
        return tool

    def get_tool_action(self, tool: str, asyn: bool = False):
        if asyn:
            tool = "async_" + tool
        return self._tool_with_action.get(tool)

    def register(self, name: str, desc: str, supported_action: ToolAction = None, conf_file_name: str = None, **kwargs):
        """Register a tool to tool factory.

        Args:
            name: Tool name
            desc: Tool description
            supported_action: Tool abilities
            conf_file_name: Default tool config
        """
        res = super(ToolsManager, self).register(name, desc, **kwargs)
        asyn = kwargs.pop("asyn", False)
        prefix = "async_" if asyn else ""
        conf_file_name = conf_file_name if conf_file_name else f"{name}_tool.yaml"
        conf = load_config(conf_file_name, kwargs.get("dir"))
        if not conf:
            logger.debug(f"can not load conf from {conf_file_name}")
            # use general tool config
            conf = ToolConfig().model_dump()
        name = prefix + name
        self._tool_with_action[name] = supported_action
        self._tool_conf[name] = conf
        logger.debug(f"{name} register to the tool factory.")
        return res


ToolFactory = ToolsManager("env_tool_type")


class ToolActionExecutor(object):
    __metaclass__ = abc.ABCMeta

    def __init__(self, tool: Tool = None):
        self.tool = tool
        self.tools: Dict[str, Tool] = {}

    def register(
            self,
            name: str,
            tool: Union[Tool, AsyncTool]):
        self.tools[name] = tool

    @abc.abstractmethod
    def execute_action(self, actions: List[ActionModel], **kwargs) -> Tuple[List[ActionResult], Any]:
        """"""
        return self.execute_env_action(actions, self.tool, **kwargs)

    @abc.abstractmethod
    async def async_execute_action(self, actions: List[ActionModel], **kwargs) -> Tuple[List[ActionResult], Any]:
        """"""
        return await self.async_execute_env_action(actions, self.tool, **kwargs)

    @abc.abstractmethod
    def execute_env_action(self,
                           actions: List[ActionModel],
                           tool: Tool,
                           **kwargs) -> Tuple[List[ActionResult], Any]:
        """"""
        action_results = []
        ctx = None
        for action in actions:
            if action is None:
                logger.warning("empty action, ignore it.")
                continue

            if tool is None:
                tool_name = action.tool_name
                tool = self.tools.get(tool_name)
                if tool is None:
                    tool = ToolFactory(tool_name, conf=kwargs.get("conf", ToolConfig()))
                    self.tools[tool_name] = tool

            try:
                action_result, ctx = self.do_act(action, tool, **kwargs)
            except:
                logger.warning(traceback.format_exc())
                action_result = ActionResult(error=traceback.format_exc(), success=False)
            action_result.action_name = action.action_name
            action_result.tool_name = action.tool_name
            action_results.append(action_result)
        return action_results, ctx

    async def async_execute_env_action(self,
                                       actions: List[ActionModel],
                                       tool: Tool,
                                       **kwargs) -> Tuple[List[ActionResult], Any]:
        """"""
        action_results = []
        ctx = None
        for action in actions:
            if action is None:
                logger.warning("empty action, ignore it.")
                continue

            if tool is None:
                tool_name = "async_" + action.tool_name
                tool = self.tools.get(tool_name)
                if tool is None:
                    tool = ToolFactory(tool_name, conf=kwargs.get("conf", ToolConfig()))
                    self.tools[tool_name] = tool
            try:
                action_result, ctx = await self.async_do_act(action, tool, **kwargs)
            except:
                logger.warning(traceback.format_exc())
                action_result = ActionResult(error=traceback.format_exc(), success=False)
            action_result.action_name = action.action_name
            action_result.tool_name = action.tool_name
            action_results.append(action_result)
        return action_results, ctx

    def do_act(self, action_model: ActionModel, tool: Tool, **kwargs):
        action_name = action_model.action_name
        if action_name not in ActionFactory:
            action_name = action_model.tool_name + action_model.action_name
            if action_name not in ActionFactory:
                raise ValueError(f'Action {action_model.action_name} not found in ActionFactory')

        action = ActionFactory(action_name)
        action_result, page = action.act(action_model, tool=tool, **kwargs)
        logger.info(f"{tool.name()}-{action_model.action_name} execute finished")
        return action_result, page

    async def async_do_act(self, action_model: ActionModel, tool: Tool,
                           **kwargs):
        action_name = action_model.action_name
        if action_name not in ActionFactory:
            action_name = action_model.tool_name + action_model.action_name
            if action_name not in ActionFactory:
                raise ValueError(f'Action {action_model.action_name} not found in ActionFactory')

        action = ActionFactory(action_name)
        action_result, page = await action.async_act(action_model, tool=tool, **kwargs)
        logger.info(f"{tool.name()}-{action_model.action_name} execute finished")
        return action_result, page


action_executor = ToolActionExecutor()<|MERGE_RESOLUTION|>--- conflicted
+++ resolved
@@ -191,27 +191,11 @@
 
 
 class Tool(BaseTool[Observation, List[ActionModel]]):
-<<<<<<< HEAD
-    def post_step(self,
-                  step_res: Tuple[Observation, float, bool, bool, Dict[str, Any]],
-                  action: List[ActionModel],
-                  **kwargs) -> Tuple[Observation, float, bool, bool, Dict[str, Any]] | Message:
-        if not step_res:
-            raise Exception(f'{self.name()} no observation has been made.')
-
-        context = Context.instance()
-        agent = context.swarm.agents.get(action[0].agent_name)
-        feedback_tool_result = False
-        if agent:
-            feedback_tool_result = agent.feedback_tool_result
-        step_res[0].from_agent_name = action[0].agent_name
-=======
     def _internal_process(self, step_res: Tuple[AgentInput, float, bool, bool, Dict[str, Any]],
-                    action: ToolInput,
-                    **kwargs):
+                          action: ToolInput,
+                          **kwargs):
         if not step_res or not action:
             return
->>>>>>> cffc61db
         for idx, act in enumerate(action):
             if eventbus is not None:
                 tool_output = ToolResultOutput(
@@ -233,22 +217,7 @@
                     session_id=self.context.session_id if self.context else "",
                     headers={"context": self.context}
                 )
-<<<<<<< HEAD
                 sync_exec(send_message, tool_output_message)
-
-        if feedback_tool_result:
-            return AgentMessage(payload=step_res,
-                                caller=action[0].agent_name,
-                                sender=self.name(),
-                                receiver=action[0].agent_name,
-                                session_id=Context.instance().session_id)
-        else :
-            return AgentMessage(payload=step_res,
-                                sender=action[0].agent_name,
-                                session_id=Context.instance().session_id)
-=======
-                sync_exec(eventbus.publish, tool_output_message)
->>>>>>> cffc61db
 
     def step(self, message: Message, **kwargs) -> Message:
         self._init_context(message.context)
@@ -275,18 +244,24 @@
         for idx, act in enumerate(action):
             step_res[0].action_result[idx].tool_id = act.tool_id
 
-        return AgentMessage(payload=step_res,
-                            caller=action[0].agent_name,
-                            sender=self.name(),
-                            receiver=action[0].agent_name,
-                            session_id=kwargs.get("session_id", ""),
-                            headers={"context": self.context})
+        agent = self.context.swarm.agents.get(action[0].agent_name)
+        feedback_tool_result = agent.feedback_tool_result if agent else False
+        if feedback_tool_result:
+            return AgentMessage(payload=step_res,
+                                caller=action[0].agent_name,
+                                sender=self.name(),
+                                receiver=action[0].agent_name,
+                                session_id=Context.instance().session_id)
+        else:
+            return AgentMessage(payload=step_res,
+                                sender=action[0].agent_name,
+                                session_id=Context.instance().session_id)
 
 
 class AsyncTool(AsyncBaseTool[Observation, List[ActionModel]]):
     async def _internal_process(self, step_res: Tuple[AgentInput, float, bool, bool, Dict[str, Any]],
-                          action: ToolInput,
-                          **kwargs):
+                                action: ToolInput,
+                                **kwargs):
         for idx, act in enumerate(action):
             # send tool results output
             if eventbus is not None:
@@ -309,7 +284,6 @@
                     session_id=self.context.session_id if self.context else "",
                     headers={"context": self.context}
                 )
-<<<<<<< HEAD
                 await send_message(tool_output_message)
 
         await send_message(Message(
@@ -318,38 +292,9 @@
                                                      step_num=0),
             sender=self.name(),
             receiver=action[0].agent_name,
-            session_id=Context.instance().session_id
+            session_id=self.context.session_id if self.context else "",
+            headers={"context": self.context}
         ))
-
-        context = Context.instance()
-        agent = context.swarm.agents.get(action[0].agent_name)
-        feedback_tool_result = False
-        if agent:
-            feedback_tool_result = agent.feedback_tool_result
-        if feedback_tool_result:
-            return AgentMessage(payload=step_res,
-                                caller=action[0].agent_name,
-                                sender=self.name(),
-                                receiver=action[0].agent_name,
-                                session_id=Context.instance().session_id)
-        else :
-            return AgentMessage(payload=step_res,
-                                sender=action[0].agent_name,
-                                session_id=Context.instance().session_id)
-=======
-                await eventbus.publish(tool_output_message)
-
-        if eventbus is not None:
-            await eventbus.publish(Message(
-                category=Constants.OUTPUT,
-                payload=StepOutput.build_finished_output(name=f"{action[0].agent_name if action else ''}",
-                                                         step_num=0),
-                sender=self.name(),
-                receiver=action[0].agent_name,
-                session_id=self.context.session_id if self.context else "",
-                headers={"context": self.context}
-            ))
->>>>>>> cffc61db
 
     async def step(self, message: Message, **kwargs) -> Message:
         self._init_context(message.context)
@@ -376,12 +321,18 @@
         for idx, act in enumerate(action):
             step_res[0].action_result[idx].tool_id = act.tool_id
 
-        return AgentMessage(payload=step_res,
-                            caller=action[0].agent_name,
-                            sender=self.name(),
-                            receiver=action[0].agent_name,
-                            session_id=self.context.session_id if self.context else "",
-                            headers={"context": self.context})
+        agent = self.context.swarm.agents.get(action[0].agent_name)
+        feedback_tool_result = agent.feedback_tool_result if agent else False
+        if feedback_tool_result:
+            return AgentMessage(payload=step_res,
+                                caller=action[0].agent_name,
+                                sender=self.name(),
+                                receiver=action[0].agent_name,
+                                session_id=Context.instance().session_id)
+        else:
+            return AgentMessage(payload=step_res,
+                                sender=action[0].agent_name,
+                                session_id=Context.instance().session_id)
 
 
 class ToolsManager(Factory):
