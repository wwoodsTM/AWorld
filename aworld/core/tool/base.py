# coding: utf-8
# Copyright (c) 2025 inclusionAI.

import abc
import traceback
from typing import Dict, Tuple, Any, TypeVar, Generic, List, Union

from pydantic import BaseModel

from aworld.config.conf import ToolConfig, load_config, ConfigDict
<<<<<<< HEAD
from aworld.core.event.event_bus import Eventbus, InMemoryEventbus
=======
from aworld.core.event.event_bus import InMemoryEventbus
>>>>>>> b9b1f24f
from aworld.core.tool.action import ToolAction
from aworld.core.tool.action_factory import ActionFactory
from aworld.core.common import Observation, ActionModel, ActionResult
from aworld.core.context.base import Context
from aworld.core.event.base import Message, ToolMessage, AgentMessage, Constants
from aworld.core.factory import Factory
from aworld.logs.util import logger
from aworld.models.model_response import ToolCall
from aworld.output import ToolResultOutput
from aworld.output.base import StepOutput
from aworld.utils.common import convert_to_snake

AgentInput = TypeVar("AgentInput")
ToolInput = TypeVar("ToolInput")


class BaseTool(Generic[AgentInput, ToolInput]):
    """The basic generic classes of tools in the environment, with two parameterized types: AgentInput and ToolInput.

    We follow the gym/gymnasium protocol to be compatible with gym games, can also build special env tool in the framework.
    """
    __metaclass__ = abc.ABCMeta

    def __init__(self, conf: Union[Dict[str, Any], ConfigDict, ToolConfig], **kwargs) -> None:
        self.conf = conf
        if isinstance(conf, ConfigDict):
            pass
        elif isinstance(conf, Dict):
            self.conf = ConfigDict(conf)
        elif isinstance(conf, ToolConfig):
            # To add flexibility
            self.conf = ConfigDict(conf.model_dump())
        else:
            logger.warning(f"Unknown conf type: {type(conf)}")
        self._finished = False

        self._name = kwargs.pop('name', self.conf.get("name", convert_to_snake(self.__class__.__name__)))
        action_executor.register(name=self.name(), tool=self)
        self.action_executor = action_executor
        self.event_driven = kwargs.pop('event_driven', self.conf.get('event_driven', False))
        self.handler = kwargs.get('handler', self.conf.get('handler', None))

        for k, v in kwargs.items():
            setattr(self, k, v)

    def name(self):
        """Tool unique name."""
        return self._name

    def pre_step(self, action: ToolInput, **kwargs):
        pass

    def post_step(self,
                  step_res: Tuple[AgentInput, float, bool, bool, Dict[str, Any]],
                  action: ToolInput,
                  **kwargs) -> Message:
        pass

    def step(self, action: ToolInput, **kwargs) -> Message:
        tool_id_mapping = {}
        if isinstance(action, list):
            for act in action:
                tool_id = act.tool_id
                tool_name = act.tool_name
                tool_id_mapping[tool_id] = tool_name
        self.pre_step(action, **kwargs)
        res = self.do_step(action, **kwargs)
<<<<<<< HEAD
        final_res = self.post_step(step_res=res, action=action, tool_id_mapping=tool_id_mapping, **kwargs)
=======
        final_res = self.post_step(res, action, tool_id_mapping=tool_id_mapping, **kwargs)
>>>>>>> b9b1f24f
        return final_res

    @abc.abstractmethod
    def reset(self, *, seed: int | None = None, options: Dict[str, str] | None = None) -> Tuple[
        AgentInput, dict[str, Any]]:
        """Resets the initial internal state, returning an initial state and extended info."""

    @abc.abstractmethod
    def do_step(self, action: ToolInput, **kwargs) -> Tuple[AgentInput, float, bool, bool, Dict[str, Any]]:
        """Run one step of the tool's in env using the actions.

        Args:
            action(ToolInput): Actions provided by the agent to update the observation.
        Return:
            Quintuple，key information: AgentInput and extended info dict.
        """

    @property
    def finished(self) -> bool:
        """The final execution status of the task from agent instructions."""
        return self._finished

    @abc.abstractmethod
    def close(self) -> None:
        """Close the tool resources in the environment."""

    def render(self):
        """For interface compatibility."""
        pass


class AsyncBaseTool(Generic[AgentInput, ToolInput]):
    """The basic generic classes of tools in the environment, with two parameterized types: AgentInput and ToolInput.

    We follow the gym/gymnasium protocol to be compatible with gym games, can also build special env tool in the framework.
    """
    __metaclass__ = abc.ABCMeta

    def __init__(self, conf: Union[Dict[str, Any], ConfigDict, ToolConfig], **kwargs) -> None:
        self.conf = conf
        if isinstance(conf, ConfigDict):
            pass
        elif isinstance(conf, Dict):
            self.conf = ConfigDict(conf)
        elif isinstance(conf, ToolConfig):
            # To add flexibility
            self.conf = ConfigDict(conf.model_dump())
        else:
            logger.warning(f"Unknown conf type: {type(conf)}")
        self._finished = False

        self._name = kwargs.pop('name', self.conf.get("name", convert_to_snake(self.__class__.__name__)))
        action_executor.register(name=self.name(), tool=self)
        self.action_executor = action_executor
        self.event_driven = kwargs.pop('event_driven', self.conf.get('event_driven', False))
        self.handler = kwargs.get('handler', self.conf.get('handler', None))

        for k, v in kwargs.items():
            setattr(self, k, v)

    def name(self):
        """Tool unique name."""
        return self._name

    async def pre_step(self, action: ToolInput, **kwargs):
        pass

    async def post_step(self,
                        step_res: Tuple[AgentInput, float, bool, bool, Dict[str, Any]],
                        action: ToolInput,
                        **kwargs) -> Message:
        pass

    async def step(self, action: ToolInput, **kwargs) -> Message:
        tool_id_mapping = {}
        if isinstance(action, list):
            for act in action:
                tool_id = act.tool_id
                tool_name = act.tool_name
                tool_id_mapping[tool_id] = tool_name
        await self.pre_step(action, **kwargs)
        res = await self.do_step(action, **kwargs)
<<<<<<< HEAD
        final_res = await self.post_step(step_res=res, action=action, tool_id_mapping=tool_id_mapping, **kwargs)
=======
        final_res = await self.post_step(res, action, tool_id_mapping=tool_id_mapping, **kwargs)
>>>>>>> b9b1f24f
        return final_res

    @abc.abstractmethod
    async def reset(self, *, seed: int | None = None, options: Dict[str, str] | None = None) -> Tuple[
        AgentInput, dict[str, Any]]:
        """Resets the initial internal state, returning an initial state and extended info."""

    @abc.abstractmethod
    async def do_step(self, action: ToolInput, **kwargs) -> Tuple[AgentInput, float, bool, bool, Dict[str, Any]]:
        """Run one step of the tool's in env using the actions.

        Args:
            action(ToolInput): Actions provided by the agent to update the observation.
        Return:
            Quintuple，key information: AgentInput and extended info dict.
        """

    @property
    def finished(self) -> bool:
        """The final execution status of the task from agent instructions."""
        return self._finished

    @abc.abstractmethod
    async def close(self) -> None:
        """Close the tool resources in the environment."""

    async def render(self):
        """For interface compatibility."""
        pass


class Tool(BaseTool[Observation, List[ActionModel]]):
    def post_step(self,
                  step_res: Tuple[Observation, float, bool, bool, Dict[str, Any]],
                  action: List[ActionModel],
                  **kwargs) -> Tuple[Observation, float, bool, bool, Dict[str, Any]] | Message:
        if not step_res:
            raise Exception(f'{self.name()} no observation has been made.')

        event_bus = InMemoryEventbus.instance()
        step_res[0].from_agent_name = action[0].agent_name
        for idx, act in enumerate(action):
            step_res[0].action_result[idx].tool_id = act.tool_id
            if event_bus:
                tool_output = ToolResultOutput(
                    tool_type=kwargs.get("tool_id_mapping", {}).get(act.tool_id) or self.name(),
                    tool_name=act.tool_name,
                    data=step_res[0].content,
                    origin_tool_call=ToolCall.from_dict({
                        "function": {
                            "name": act.action_name,
                            "arguments": act.params,
                        }
                    }),
                    metadata=step_res[0].action_result[idx].metadata
                )
                tool_output_message = Message(
                    category=Constants.OUTPUT,
                    payload=tool_output,
                    sender=self.name(),
                    session_id=Context.instance().session_id
                )
                event_bus.publish(tool_output_message)
<<<<<<< HEAD

=======
>>>>>>> b9b1f24f
        return AgentMessage(payload=step_res,
                            caller=action[0].agent_name,
                            sender=self.name(),
                            receiver=action[0].agent_name,
                            session_id=Context.instance().session_id)


class AsyncTool(AsyncBaseTool[Observation, List[ActionModel]]):
    async def post_step(self,
                        step_res: Tuple[Observation, float, bool, bool, Dict[str, Any]],
                        action: List[ActionModel],
                        **kwargs) -> Tuple[Observation, float, bool, bool, Dict[str, Any]] | Message:
        if not step_res:
            raise Exception(f'{self.name()} no observation has been made.')

        event_bus = InMemoryEventbus.instance()
        step_res[0].from_agent_name = action[0].agent_name
        for idx, act in enumerate(action):
            step_res[0].action_result[idx].tool_id = act.tool_id
<<<<<<< HEAD

=======
>>>>>>> b9b1f24f
            # send tool results output
            if event_bus:
                tool_output = ToolResultOutput(
                    tool_type=kwargs.get("tool_id_mapping", {}).get(act.tool_id) or self.name(),
                    tool_name=act.tool_name,
                    data=step_res[0].content,
                    origin_tool_call=ToolCall.from_dict({
                        "function": {
                            "name": act.action_name,
                            "arguments": act.params,
                        }
                    }),
                    metadata=step_res[0].action_result[idx].metadata
                )
                tool_output_message = Message(
                    category=Constants.OUTPUT,
                    payload=tool_output,
                    sender=self.name(),
                    session_id=Context.instance().session_id
                )
                await event_bus.publish(tool_output_message)

        if event_bus:
            await event_bus.publish(Message(
                category=Constants.OUTPUT,
                payload=StepOutput.build_finished_output(name=f"{action[0].agent_name if action else ''}",
                                                         step_num=0),
                sender=self.name(),
                receiver=action[0].agent_name,
                session_id=Context.instance().session_id
            ))

        return AgentMessage(payload=step_res,
                            caller=action[0].agent_name,
                            sender=self.name(),
                            receiver=action[0].agent_name,
                            session_id=Context.instance().session_id)


class ToolsManager(Factory):
    def __init__(self, type_name: str = None):
        super(ToolsManager, self).__init__(type_name)
        self._tool_with_action = {}
        self._tool_conf = {}
        self._tool_instance = {}

    def __iter__(self):
        for name in self._cls:
            name = "async_" + name if self._asyn.get(name, False) else name
            yield name

    def __contains__(self, name: str) -> bool:
        """Whether the name in the factory."""
        name = "async_" + name if self._asyn.get(name, False) else name
        return name in self._cls

    def __call__(self, name: str = None, *args, **kwargs):
        if name is None:
            return self

        asyn = kwargs.pop("asyn", False)
        name = "async_" + name if asyn else name

        conf = self._tool_conf.get(name)
        if not conf:
            logger.warning(f"{name} not find conf in tool factory")
            conf = dict()
        elif isinstance(conf, BaseModel):
            conf = conf.model_dump()

        user_conf = kwargs.pop('conf', None)
        if user_conf:
            if isinstance(user_conf, BaseModel):
                conf.update(user_conf.model_dump())
            elif isinstance(user_conf, dict):
                conf.update(user_conf)
            else:
                logger.warning(f"Unknown conf type: {type(user_conf)}, ignored!")
        self._tool_conf[name] = conf

        # must is a dict
        conf['name'] = name
        conf = ConfigDict(conf)

        if kwargs.get("reuse", conf.get('reuse', False)) is True and name in self._tool_instance:
            return self._tool_instance[name]

        if name in self._cls:
            tool = self._cls[name](conf=conf, **kwargs)
            self._tool_instance[name] = tool
        else:
            raise RuntimeError(f"can not find {name} tool in the ToolFactory, register it first.")

        action_executor.register(name, tool)
        return tool

    def get_tool_action(self, tool: str, asyn: bool = False):
        if asyn:
            tool = "async_" + tool
        return self._tool_with_action.get(tool)

    def register(self, name: str, desc: str, supported_action: ToolAction = None, conf_file_name: str = None, **kwargs):
        """Register a tool to tool factory.

        Args:
            name: Tool name
            desc: Tool description
            supported_action: Tool abilities
            conf_file_name: Default tool config
        """
        res = super(ToolsManager, self).register(name, desc, **kwargs)
        asyn = kwargs.pop("asyn", False)
        prefix = "async_" if asyn else ""
        conf_file_name = conf_file_name if conf_file_name else f"{name}_tool.yaml"
        conf = load_config(conf_file_name, kwargs.get("dir"))
        if not conf:
            logger.debug(f"can not load conf from {conf_file_name}")
            # use general tool config
            conf = ToolConfig().model_dump()
        name = prefix + name
        self._tool_with_action[name] = supported_action
        self._tool_conf[name] = conf
        logger.debug(f"{name} register to the tool factory.")
        return res


ToolFactory = ToolsManager("env_tool_type")


class ToolActionExecutor(object):
    __metaclass__ = abc.ABCMeta

    def __init__(self, tool: Tool = None):
        self.tool = tool
        self.tools: Dict[str, Tool] = {}

    def register(
            self,
            name: str,
            tool: Union[Tool, AsyncTool]):
        self.tools[name] = tool

    @abc.abstractmethod
    def execute_action(self, actions: List[ActionModel], **kwargs) -> Tuple[List[ActionResult], Any]:
        """"""
        return self.execute_env_action(actions, self.tool, **kwargs)

    @abc.abstractmethod
    async def async_execute_action(self, actions: List[ActionModel], **kwargs) -> Tuple[List[ActionResult], Any]:
        """"""
        return await self.async_execute_env_action(actions, self.tool, **kwargs)

    @abc.abstractmethod
    def execute_env_action(self,
                           actions: List[ActionModel],
                           tool: Tool,
                           **kwargs) -> Tuple[List[ActionResult], Any]:
        """"""
        action_results = []
        ctx = None
        for action in actions:
            if action is None:
                logger.warning("empty action, ignore it.")
                continue

            if tool is None:
                tool_name = action.tool_name
                tool = self.tools.get(tool_name)
                if tool is None:
                    tool = ToolFactory(tool_name, conf=kwargs.get("conf", ToolConfig()))
                    self.tools[tool_name] = tool

            try:
                action_result, ctx = self.do_act(action, tool, **kwargs)
            except:
                logger.warning(traceback.format_exc())
                action_result = ActionResult(error=traceback.format_exc(), success=False)
            action_result.action_name = action.action_name
            action_result.tool_name = action.tool_name
            action_results.append(action_result)
        return action_results, ctx

    async def async_execute_env_action(self,
                                       actions: List[ActionModel],
                                       tool: Tool,
                                       **kwargs) -> Tuple[List[ActionResult], Any]:
        """"""
        action_results = []
        ctx = None
        for action in actions:
            if action is None:
                logger.warning("empty action, ignore it.")
                continue

            if tool is None:
                tool_name = "async_" + action.tool_name
                tool = self.tools.get(tool_name)
                if tool is None:
                    tool = ToolFactory(tool_name, conf=kwargs.get("conf", ToolConfig()))
                    self.tools[tool_name] = tool
            try:
                action_result, ctx = await self.async_do_act(action, tool, **kwargs)
            except:
                logger.warning(traceback.format_exc())
                action_result = ActionResult(error=traceback.format_exc(), success=False)
            action_result.action_name = action.action_name
            action_result.tool_name = action.tool_name
            action_results.append(action_result)
        return action_results, ctx

    def do_act(self, action_model: ActionModel, tool: Tool, **kwargs):
        action_name = action_model.action_name
        if action_name not in ActionFactory:
            action_name = action_model.tool_name + action_model.action_name
            if action_name not in ActionFactory:
                raise ValueError(f'Action {action_model.action_name} not found in ActionFactory')

        action = ActionFactory(action_name)
        action_result, page = action.act(action_model, tool=tool, **kwargs)
        logger.info(f"{tool.name()}-{action_model.action_name} execute finished")
        return action_result, page

    async def async_do_act(self, action_model: ActionModel, tool: Tool,
                           **kwargs):
        action_name = action_model.action_name
        if action_name not in ActionFactory:
            action_name = action_model.tool_name + action_model.action_name
            if action_name not in ActionFactory:
                raise ValueError(f'Action {action_model.action_name} not found in ActionFactory')

        action = ActionFactory(action_name)
        action_result, page = await action.async_act(action_model, tool=tool, **kwargs)
        logger.info(f"{tool.name()}-{action_model.action_name} execute finished")
        return action_result, page


action_executor = ToolActionExecutor()<|MERGE_RESOLUTION|>--- conflicted
+++ resolved
@@ -8,11 +8,7 @@
 from pydantic import BaseModel
 
 from aworld.config.conf import ToolConfig, load_config, ConfigDict
-<<<<<<< HEAD
 from aworld.core.event.event_bus import Eventbus, InMemoryEventbus
-=======
-from aworld.core.event.event_bus import InMemoryEventbus
->>>>>>> b9b1f24f
 from aworld.core.tool.action import ToolAction
 from aworld.core.tool.action_factory import ActionFactory
 from aworld.core.common import Observation, ActionModel, ActionResult
@@ -80,11 +76,7 @@
                 tool_id_mapping[tool_id] = tool_name
         self.pre_step(action, **kwargs)
         res = self.do_step(action, **kwargs)
-<<<<<<< HEAD
-        final_res = self.post_step(step_res=res, action=action, tool_id_mapping=tool_id_mapping, **kwargs)
-=======
         final_res = self.post_step(res, action, tool_id_mapping=tool_id_mapping, **kwargs)
->>>>>>> b9b1f24f
         return final_res
 
     @abc.abstractmethod
@@ -167,11 +159,7 @@
                 tool_id_mapping[tool_id] = tool_name
         await self.pre_step(action, **kwargs)
         res = await self.do_step(action, **kwargs)
-<<<<<<< HEAD
-        final_res = await self.post_step(step_res=res, action=action, tool_id_mapping=tool_id_mapping, **kwargs)
-=======
         final_res = await self.post_step(res, action, tool_id_mapping=tool_id_mapping, **kwargs)
->>>>>>> b9b1f24f
         return final_res
 
     @abc.abstractmethod
@@ -235,10 +223,6 @@
                     session_id=Context.instance().session_id
                 )
                 event_bus.publish(tool_output_message)
-<<<<<<< HEAD
-
-=======
->>>>>>> b9b1f24f
         return AgentMessage(payload=step_res,
                             caller=action[0].agent_name,
                             sender=self.name(),
@@ -258,10 +242,6 @@
         step_res[0].from_agent_name = action[0].agent_name
         for idx, act in enumerate(action):
             step_res[0].action_result[idx].tool_id = act.tool_id
-<<<<<<< HEAD
-
-=======
->>>>>>> b9b1f24f
             # send tool results output
             if event_bus:
                 tool_output = ToolResultOutput(
