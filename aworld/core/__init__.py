--- conflicted
+++ resolved
@@ -1,14 +1,8 @@
 # coding: utf-8
 # Copyright (c) 2025 inclusionAI.
 
-<<<<<<< HEAD
-
-# from aworld.agents import agent_desc
-# from aworld.virtual_environments import tool_desc
-=======
 try:
     from aworld.agents import agent_desc
     from aworld.virtual_environments import tool_desc
 except:
-    pass
->>>>>>> 5448cd39
+    pass