--- conflicted
+++ resolved
@@ -278,12 +278,10 @@
     except Exception:
         return "127.0.0.1"
 
-<<<<<<< HEAD
-
-def replace_env_variables(
-        config) -> Any:
-    """
-    Replace environment variables in configuration.
+
+def replace_env_variables(config) -> Any:
+    """Replace environment variables in configuration.
+
     Environment variables should be in the format ${ENV_VAR_NAME}.
 
     Args:
@@ -292,41 +290,10 @@
     Returns:
         Processed configuration with environment variables replaced
     """
-    if config is None:
-        return config
-
-    try:
-        if isinstance(config, dict):
-            for key, value in config.items():
-                if isinstance(value, str) and value.startswith("${") and value.endswith("}"):
-                    env_var_name = value[2:-1]
-                    env_value = os.getenv(env_var_name)
-                    if env_value is not None:
-                        config[key] = env_value
-                        logger.info(f"Replaced {value} with {config[key]}")
-                elif isinstance(value, (dict, list)):
-                    config[key] = replace_env_variables(value)
-        elif isinstance(config, list):
-            for index, item in enumerate(config):
-                if isinstance(item, str) and item.startswith("${") and item.endswith("}"):
-                    env_var_name = item[2:-1]
-                    env_value = os.getenv(env_var_name)
-                    if env_value is not None:
-                        config[index] = env_value
-                        logger.info(f"Replaced {item} with {config[index]}")
-                elif isinstance(item, (dict, list)):
-                    config[index] = replace_env_variables(item)
-    except Exception as e:
-        logger.error(f"_replace_env_variables error: {e}")
-
-=======
-def replace_env_variables(config) -> Any:
     if isinstance(config, dict):
         for key, value in config.items():
             if isinstance(value, str):
-                # 处理字符串中嵌入的环境变量
                 if "${" in value and "}" in value:
-                    # 寻找所有 ${ENV_VAR} 模式的子串
                     pattern = r'\${([^}]+)}'
                     matches = re.findall(pattern, value)
                     result = value
@@ -340,7 +307,6 @@
     elif isinstance(config, list):
         for index, item in enumerate(config):
             if isinstance(item, str):
-                # 处理字符串中嵌入的环境变量
                 if "${" in item and "}" in item:
                     pattern = r'\${([^}]+)}'
                     matches = re.findall(pattern, item)
@@ -352,5 +318,4 @@
                     logger.info(f"Replaced {item} with {config[index]}")
             if isinstance(item, dict) or isinstance(item, list):
                 replace_env_variables(item)
->>>>>>> 95a09af4
     return config