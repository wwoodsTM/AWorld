import hashlib
import json
import os.path
import time
import uuid
from typing import Dict, Any, Optional, List
import oss2
from .artifact_repository import ArtifactRepository, CommonEncoder
from aworld.output.artifact import Artifact, ArtifactAttachment


class OSSArtifactRepository(ArtifactRepository):
    """
    Artifact storage implementation based on Alibaba Cloud OSS, similar to LocalArtifactRepository but using OSS as backend.
    """
    def __init__(self,
                 access_key_id: str,
                 access_key_secret: str,
                 endpoint: str,
                 bucket_name: str,
                 storage_path: str = "aworld/workspaces/"):
        """
        Initialize OSS artifact repository
        Args:
            access_key_id: OSS access key ID
            access_key_secret: OSS access key secret
            endpoint: OSS service endpoint
            bucket_name: OSS bucket name
<<<<<<< HEAD
            storage_path: Storage path, defaults to "aworld/workspaces/"
=======
            storage_path: Storage prefix, defaults to "aworld/workspaces/"
>>>>>>> 73f7f512
        """
        super().__init__()
        self.auth = oss2.Auth(access_key_id, access_key_secret)
        self.bucket = oss2.Bucket(self.auth, endpoint, bucket_name)
<<<<<<< HEAD
        self.storage_path = storage_path
        self.index_key = os.path.join(storage_path, "index.json")
        self.index = self._load_index()
=======
        self.prefix = storage_path.rstrip('/') + '/'
        self.index_key = f"{self.prefix}index.json"
        self.index = self.load_index()
>>>>>>> 73f7f512

    def load_index(self) -> Dict[str, Any]:
        """
        Load or create index file from OSS
        Returns:
            Index dictionary
        """
        try:
            result = self.bucket.get_object(self.index_key)
            content = result.read().decode('utf-8')
            return json.loads(content)
        except oss2.exceptions.NoSuchKey:
            index = {"artifacts": [], "versions": []}
            self._save_index(index)
            return index
        except Exception as e:
            print(f"Failed to load index file: {e}")
            return {"artifacts": [], "versions": []}

    def save_index(self) -> None:
        """
        Save the current index to OSS
        """
        self._save_index(self.index)

    def _save_index(self, index: Dict[str, Any]) -> None:
        """
        Save index file to OSS
        Args:
            index: Index dictionary
        """
        try:
            content = json.dumps(index, indent=2, ensure_ascii=False, cls=CommonEncoder)
            self.bucket.put_object(self.index_key, content.encode('utf-8'))
        except Exception as e:
            print(f"Failed to save index file: {e}")
            raise

    def artifact_path(self, artifact_id: str) -> str:
        """
        Get the OSS path for a given artifact
        Args:
            artifact_id: Artifact identifier
        Returns:
            OSS path string
        """
        return f"{self.prefix}artifact/{artifact_id}/index.json"

    def attachment_path(self, artifact_id: str, filename: str) -> str:
        """
        Get the OSS path for an artifact attachment
        Args:
            artifact_id: Artifact identifier
            filename: Attachment filename
        Returns:
            OSS path string
        """
        return f"{self.prefix}artifact/{artifact_id}/attachments/{filename}"

    def store_artifact(self, artifact: Artifact) -> str:
        """
        Store artifact and its attachments to OSS
        Args:
            artifact: Artifact instance to be stored
        Returns:
            Version identifier (always 'success' for now)
        """
        try:
            # Prepare version record
            version = {
                "hash": artifact.artifact_id,
                "timestamp": time.time(),
                "metadata": artifact.metadata or {}
            }
<<<<<<< HEAD

            # Store content to OSS
            content_key = os.path.join(self.storage_path, type, f"{content_hash}.json")
            
            # Check if content already exists
            try:
                self.bucket.head_object(content_key)
                print(f"Content already exists: {content_key}")
            except oss2.exceptions.NoSuchKey:
                # Content doesn't exist, upload new content
                content = json.dumps(data, indent=2, ensure_ascii=False, cls=CommonEncoder)
                self.bucket.put_object(content_key, content.encode('utf-8'))

=======
            # Store artifact content
            data = artifact.to_dict()
            content_key = self.artifact_path(artifact.artifact_id)
            content = json.dumps(data, indent=2, ensure_ascii=False, cls=CommonEncoder)
            self.bucket.put_object(content_key, content.encode('utf-8'))
            # Store attachments if any
            if artifact.attachments:
                for attachment in artifact.attachments:
                    if isinstance(attachment, ArtifactAttachment):
                        attachment_key = self.attachment_path(artifact.artifact_id, attachment.filename)
                        self.bucket.put_object(attachment_key, attachment.content.encode('utf-8'))
>>>>>>> 73f7f512
            # Update index
            artifact_exists = False
            for item in self.index["artifacts"]:
                if item['artifact_id'] == artifact.artifact_id:
                    item['version'] = version
                    artifact_exists = True
                    break
            if not artifact_exists:
                self.index["artifacts"].append({
                    'artifact_id': artifact.artifact_id,
                    'type': 'artifact',
                    'version': version
                })
            self._save_index(self.index)
            return "success"
        except Exception as e:
            print(f"Storage failed: {e}")
            raise

<<<<<<< HEAD
    def retrieve(self, version_id: str) -> Optional[Dict[str, Any]]:
        """
        Retrieve artifact based on version ID
        
        Args:
            version_id: Version identifier
            
        Returns:
            Stored data, or None if it doesn't exist
        """
        try:
            # Find corresponding version in version list
            for version in self.index["versions"]:
                if version.get('version_id') == version_id:
                    content_hash = version["hash"]
                    content_key = os.path.join(self.storage_path, "workspace",f"{content_hash}.json")
                    try:
                        result = self.bucket.get_object(content_key)
                        content = result.read().decode('utf-8')
                        return json.loads(content)
                    except oss2.exceptions.NoSuchKey:
                        print(f"Content file doesn't exist: {content_key}")
                        return None
            
            return None
            
        except Exception as e:
            print(f"Retrieval failed: {e}")
            return None

=======
>>>>>>> 73f7f512
    def retrieve_latest_artifact(self, artifact_id: str) -> Optional[Dict[str, Any]]:
        """
        Retrieve the latest version of artifact based on artifact ID
        Args:
            artifact_id: Artifact identifier
        Returns:
            Stored data as dict, or None if it doesn't exist
        """
        try:
<<<<<<< HEAD
            # Find corresponding artifact in artifact list
            for artifact in self.index["artifacts"]:
                if artifact['artifact_id'] == artifact_id:
                    content_hash = artifact["version"]["hash"]
                    content_key = os.path.join(self.storage_path, "artifact", f"{content_hash}.json")

                    try:
                        result = self.bucket.get_object(content_key)
                        content = result.read().decode('utf-8')
                        return json.loads(content)
                    except oss2.exceptions.NoSuchKey:
                        print(f"Content file doesn't exist: {content_key}")
                        return None
            
            return None
            
=======
            content_key = self.artifact_path(artifact_id)
            try:
                result = self.bucket.get_object(content_key)
                content = result.read().decode('utf-8')
                return json.loads(content)
            except oss2.exceptions.NoSuchKey:
                print(f"Content file doesn't exist: {content_key}")
                return None
>>>>>>> 73f7f512
        except Exception as e:
            print(f"Failed to retrieve latest artifact: {e}")
            return None

    def get_artifact_versions(self, artifact_id: str) -> List[Dict[str, Any]]:
        """
        Get information about all versions of an artifact (currently only latest version is tracked)
        Args:
            artifact_id: Artifact identifier
        Returns:
            List of version information
        """
        try:
            for artifact in self.index["artifacts"]:
                if artifact['artifact_id'] == artifact_id:
                    version_info = artifact["version"].copy()
                    version_info["artifact_id"] = artifact_id
                    return [version_info]
            return []
        except Exception as e:
            print(f"Failed to get version information: {e}")
            return []

    def delete_artifact(self, artifact_id: str) -> bool:
        """
        Delete the specified artifact and its attachments from OSS
        Args:
            artifact_id: Artifact identifier
        Returns:
            Whether deletion was successful
        """
        try:
            # Delete artifact content
            content_key = self.artifact_path(artifact_id)
            try:
                self.bucket.delete_object(content_key)
            except oss2.exceptions.NoSuchKey:
                pass
            # Delete attachments (list objects under attachments/)
            attachment_prefix = f"{self.prefix}artifact/{artifact_id}/attachments/"
            for obj in oss2.ObjectIterator(self.bucket, prefix=attachment_prefix):
                self.bucket.delete_object(obj.key)
            # Remove from index
            for i, artifact in enumerate(self.index["artifacts"]):
                if artifact['artifact_id'] == artifact_id:
<<<<<<< HEAD
                    content_hash = artifact["version"]["hash"]
                    content_key = os.path.join(self.storage_path, "artifact",f"artifact_{content_hash}.json")
                    
                    # Delete content file from OSS
                    try:
                        self.bucket.delete_object(content_key)
                    except oss2.exceptions.NoSuchKey:
                        pass  # File already doesn't exist
                    
                    # Remove from index
=======
>>>>>>> 73f7f512
                    del self.index["artifacts"][i]
                    self._save_index(self.index)
                    return True
            return False
        except Exception as e:
            print(f"Failed to delete artifact: {e}")
            return False

    def list_artifacts(self) -> List[Dict[str, Any]]:
        """
        List all artifacts in the repository
        Returns:
            List of artifact information
        """
        try:
            return [
                {
                    "artifact_id": artifact["artifact_id"],
                    "type": artifact["type"],
                    "timestamp": artifact["version"]["timestamp"],
                    "metadata": artifact["version"]["metadata"]
                }
                for artifact in self.index["artifacts"]
            ]
        except Exception as e:
            print(f"Failed to list artifacts: {e}")
            return []

    def generate_tree_data(self, workspace_name: str) -> dict:
        """
        Generate a directory tree structure based on the OSS workspace folder structure.
        Args:
            workspace_name: Name of the workspace (for root node)
        Returns:
            Directory tree as dict
        """
        # 获取所有对象key
        all_keys = [obj.key for obj in oss2.ObjectIterator(self.bucket, prefix=self.prefix)]
        # 去除根前缀
        rel_keys = [key[len(self.prefix):] for key in all_keys if key != self.index_key]
        # 构建树
        root = {
            "name": workspace_name,
            "id": "-1",
            "type": "dir",
            "parentId": None,
            "depth": 0,
            "expanded": False,
            "children": []
        }
        node_map = {"": root}  # 路径到节点的映射
        for key in rel_keys:
            parts = [p for p in key.split('/') if p]
            cur_path = ""
            parent_path = ""
            for depth, part in enumerate(parts):
                parent_path = cur_path
                cur_path = f"{cur_path}/{part}" if cur_path else part
                if cur_path not in node_map:
                    node = {
                        "name": part,
                        "id": str(uuid.uuid4()),
                        "type": "dir" if depth < len(parts) - 1 else "file",
                        "parentId": node_map[parent_path]["id"],
                        "depth": depth + 1,
                        "expanded": False,
                        "children": []
                    }
                    node_map[parent_path]["children"].append(node)
                    node_map[cur_path] = node
        return root<|MERGE_RESOLUTION|>--- conflicted
+++ resolved
@@ -1,6 +1,5 @@
 import hashlib
 import json
-import os.path
 import time
 import uuid
 from typing import Dict, Any, Optional, List
@@ -26,24 +25,14 @@
             access_key_secret: OSS access key secret
             endpoint: OSS service endpoint
             bucket_name: OSS bucket name
-<<<<<<< HEAD
-            storage_path: Storage path, defaults to "aworld/workspaces/"
-=======
             storage_path: Storage prefix, defaults to "aworld/workspaces/"
->>>>>>> 73f7f512
         """
         super().__init__()
         self.auth = oss2.Auth(access_key_id, access_key_secret)
         self.bucket = oss2.Bucket(self.auth, endpoint, bucket_name)
-<<<<<<< HEAD
-        self.storage_path = storage_path
-        self.index_key = os.path.join(storage_path, "index.json")
-        self.index = self._load_index()
-=======
         self.prefix = storage_path.rstrip('/') + '/'
         self.index_key = f"{self.prefix}index.json"
         self.index = self.load_index()
->>>>>>> 73f7f512
 
     def load_index(self) -> Dict[str, Any]:
         """
@@ -118,21 +107,6 @@
                 "timestamp": time.time(),
                 "metadata": artifact.metadata or {}
             }
-<<<<<<< HEAD
-
-            # Store content to OSS
-            content_key = os.path.join(self.storage_path, type, f"{content_hash}.json")
-            
-            # Check if content already exists
-            try:
-                self.bucket.head_object(content_key)
-                print(f"Content already exists: {content_key}")
-            except oss2.exceptions.NoSuchKey:
-                # Content doesn't exist, upload new content
-                content = json.dumps(data, indent=2, ensure_ascii=False, cls=CommonEncoder)
-                self.bucket.put_object(content_key, content.encode('utf-8'))
-
-=======
             # Store artifact content
             data = artifact.to_dict()
             content_key = self.artifact_path(artifact.artifact_id)
@@ -144,7 +118,6 @@
                     if isinstance(attachment, ArtifactAttachment):
                         attachment_key = self.attachment_path(artifact.artifact_id, attachment.filename)
                         self.bucket.put_object(attachment_key, attachment.content.encode('utf-8'))
->>>>>>> 73f7f512
             # Update index
             artifact_exists = False
             for item in self.index["artifacts"]:
@@ -164,39 +137,6 @@
             print(f"Storage failed: {e}")
             raise
 
-<<<<<<< HEAD
-    def retrieve(self, version_id: str) -> Optional[Dict[str, Any]]:
-        """
-        Retrieve artifact based on version ID
-        
-        Args:
-            version_id: Version identifier
-            
-        Returns:
-            Stored data, or None if it doesn't exist
-        """
-        try:
-            # Find corresponding version in version list
-            for version in self.index["versions"]:
-                if version.get('version_id') == version_id:
-                    content_hash = version["hash"]
-                    content_key = os.path.join(self.storage_path, "workspace",f"{content_hash}.json")
-                    try:
-                        result = self.bucket.get_object(content_key)
-                        content = result.read().decode('utf-8')
-                        return json.loads(content)
-                    except oss2.exceptions.NoSuchKey:
-                        print(f"Content file doesn't exist: {content_key}")
-                        return None
-            
-            return None
-            
-        except Exception as e:
-            print(f"Retrieval failed: {e}")
-            return None
-
-=======
->>>>>>> 73f7f512
     def retrieve_latest_artifact(self, artifact_id: str) -> Optional[Dict[str, Any]]:
         """
         Retrieve the latest version of artifact based on artifact ID
@@ -206,24 +146,6 @@
             Stored data as dict, or None if it doesn't exist
         """
         try:
-<<<<<<< HEAD
-            # Find corresponding artifact in artifact list
-            for artifact in self.index["artifacts"]:
-                if artifact['artifact_id'] == artifact_id:
-                    content_hash = artifact["version"]["hash"]
-                    content_key = os.path.join(self.storage_path, "artifact", f"{content_hash}.json")
-
-                    try:
-                        result = self.bucket.get_object(content_key)
-                        content = result.read().decode('utf-8')
-                        return json.loads(content)
-                    except oss2.exceptions.NoSuchKey:
-                        print(f"Content file doesn't exist: {content_key}")
-                        return None
-            
-            return None
-            
-=======
             content_key = self.artifact_path(artifact_id)
             try:
                 result = self.bucket.get_object(content_key)
@@ -232,7 +154,6 @@
             except oss2.exceptions.NoSuchKey:
                 print(f"Content file doesn't exist: {content_key}")
                 return None
->>>>>>> 73f7f512
         except Exception as e:
             print(f"Failed to retrieve latest artifact: {e}")
             return None
@@ -278,19 +199,6 @@
             # Remove from index
             for i, artifact in enumerate(self.index["artifacts"]):
                 if artifact['artifact_id'] == artifact_id:
-<<<<<<< HEAD
-                    content_hash = artifact["version"]["hash"]
-                    content_key = os.path.join(self.storage_path, "artifact",f"artifact_{content_hash}.json")
-                    
-                    # Delete content file from OSS
-                    try:
-                        self.bucket.delete_object(content_key)
-                    except oss2.exceptions.NoSuchKey:
-                        pass  # File already doesn't exist
-                    
-                    # Remove from index
-=======
->>>>>>> 73f7f512
                     del self.index["artifacts"][i]
                     self._save_index(self.index)
                     return True
