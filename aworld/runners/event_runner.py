--- conflicted
+++ resolved
@@ -123,15 +123,9 @@
                 if message.topic:
                     handlers = {message.topic: handlers.get(message.topic, [])}
                 elif message.receiver:
-<<<<<<< HEAD
                     handlers = {message.receiver: handlers.get(message.receiver, [])}
                 else:
                     logger.warning(f"{message.id} no receiver and topic, be ignored.")
-=======
-                    handlers = {message.receiver: handlers.get(
-                        message.receiver, [])}
-                else:
->>>>>>> 4f115386
                     handlers.clear()
 
                 handle_tasks = []
@@ -141,13 +135,8 @@
                         continue
 
                     for handler in handler_list:
-<<<<<<< HEAD
                         t = asyncio.create_task(self._handle_task(message, handler))
-=======
-                        t = asyncio.create_task(
-                            self._handle_task(message, handler))
                         handle_tasks.append(t)
->>>>>>> 4f115386
                         self.background_tasks.add(t)
                         t.add_done_callback(self.background_tasks.discard)
                 
