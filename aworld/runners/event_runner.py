--- conflicted
+++ resolved
@@ -16,10 +16,7 @@
 from aworld.logs.util import logger
 from aworld.runners.handler.agent import DefaultAgentHandler, AgentHandler
 from aworld.runners.handler.base import DefaultHandler
-<<<<<<< HEAD
 from aworld.runners.handler.output import DefaultOutputHandler
-=======
->>>>>>> 1ee51118
 from aworld.runners.handler.task import DefaultTaskHandler, TaskHandler
 from aworld.runners.handler.tool import DefaultToolHandler, ToolHandler
 
@@ -104,12 +101,8 @@
         else:
             self.handlers = [DefaultAgentHandler(runner=self),
                              DefaultToolHandler(runner=self),
-<<<<<<< HEAD
                              DefaultTaskHandler(runner=self),
                              DefaultOutputHandler(runner=self)]
-=======
-                             DefaultTaskHandler(runner=self)]
->>>>>>> 1ee51118
 
     async def _common_process(self, message: Message) -> List[Message]:
         event_bus = self.event_mng.event_bus
@@ -143,10 +136,7 @@
             t = asyncio.create_task(self._raw_task(results))
             self.background_tasks.add(t)
             t.add_done_callback(self.background_tasks.discard)
-<<<<<<< HEAD
-=======
             # wait until it is complete
->>>>>>> 1ee51118
             await t
         return results
 
@@ -219,7 +209,6 @@
                 await self._common_process(message)
         finally:
             if await self.is_stopped():
-<<<<<<< HEAD
                 await self.task.outputs.mark_completed()
                 # todo sandbox cleanup
                 if self.swarm and hasattr(self.swarm, 'agents') and self.swarm.agents:
@@ -229,25 +218,6 @@
                                 await agent.sandbox.cleanup()
                         except Exception as e:
                             logger.warning(f"event_runner Failed to cleanup sandbox for agent {agent_name}: {e}")
-=======
-                await self.event_mng.done()
-                logger.info("stop task...")
-                if self._task_response is None:
-                    # send msg to output
-                    self._task_response = TaskResponse(msg=msg,
-                                                       answer=answer,
-                                                       success=True if not msg else False,
-                                                       id=self.task.id,
-                                                       time_cost=(time.time() - start),
-                                                       usage=self.context.token_usage)
-                break
-
-            # consume message
-            message: Message = await self.event_mng.consume()
-
-            # use registered handler to process message
-            await self._common_process(message)
->>>>>>> 1ee51118
 
     async def do_run(self, context: Context = None):
         if not self.swarm.initialized:
