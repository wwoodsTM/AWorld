--- conflicted
+++ resolved
@@ -183,35 +183,14 @@
         Returns:
             Message list for LLM.
         """
-<<<<<<< HEAD
-        sys_prompt = self.system_prompt
-=======
->>>>>>> b8554035
         agent_prompt = self.agent_prompt
         messages = []
 
         # append sys_prompt to memory
         sys_prompt = self.system_prompt
         if sys_prompt:
-<<<<<<< HEAD
-            self._add_system_message_to_memory(content)
-
-        histories = self.memory.get_last_n(self.history_messages)
-        user_content = content
-        if not histories and agent_prompt and '{task}' in agent_prompt:
-            if self.agent_prompt_template is not None:
-                # TODO: 需要修改
-                user_content = self.agent_prompt_template.format(context=self.context, task=content)
-                logger.debug(f"formatted agent_prompt_template={self.agent_prompt_template} \n user_content={user_content}")
-            else:
-                user_content = agent_prompt.format(task=content, current_date=datetime.now().strftime("%Y-%m-%d"))
-=======
-            self._add_system_message_to_memory(message.context)
->>>>>>> b8554035
-
-        cur_msg = {'role': 'user', 'content': user_content}
-        # query from memory,
-        # histories = self.memory.get_last_n(self.history_messages, filter={"session_id": self.context.session_id})
+            self._add_system_message_to_memory(message.context, content)
+
         # append observation to memory
         if observation.is_tool_result:
             for action_item in observation.action_result:
@@ -222,9 +201,8 @@
             content = observation.content
             if agent_prompt and '{task}' in agent_prompt:
                 if self.agent_prompt_template is not None:
-                    # TODO: 需要修改
                     content = self.agent_prompt_template.format(context=self.context, task=content)
-                    logger.debug(f"formatted agent_prompt_template={self.agent_prompt_template} \n user_content={user_content}")
+                    logger.debug(f"formatted agent_prompt_template={self.agent_prompt_template} \n user_content={content}")
                 else:
                     content = agent_prompt.format(task=content, current_date=datetime.now().strftime("%Y-%m-%d"))
             if image_urls:
@@ -240,13 +218,8 @@
         task_id = message.context.get_task().id
         histories = self.memory.get_last_n(self.history_messages, filters={
             "agent_id": self.id(),
-<<<<<<< HEAD
-            "session_id": self.context.session_id,
-            "task_id": self.context.task_id,
-=======
             "session_id": session_id,
             "task_id": task_id,
->>>>>>> b8554035
             "message_type": "message"
         })
         if histories:
@@ -762,8 +735,6 @@
                 serializable_messages, ensure_ascii=False))
 
         try:
-            # print(f"serializable_messages: {messages}\ntools: {self.tools}")
-
             stream_mode = kwargs.get("stream", False)
             if stream_mode:
                 llm_response = ModelResponse(
@@ -989,18 +960,7 @@
             logger.warn(
                 f"Failed to execute hooks for {hook_point}: {traceback.format_exc()}")
 
-<<<<<<< HEAD
-    def _add_system_message_to_memory(self, content: str):
-        histories = self.memory.get_last_n(self.history_messages, filters={
-            "agent_id": self.id(),
-            "session_id": self.context.session_id,
-            "task_id": self.context.task_id,
-=======
-    @property
-    def _agent_context(self) -> AgentContext:
-        return self.agent_context
-
-    def _add_system_message_to_memory(self, context: Context):
+    def _add_system_message_to_memory(self, context: Context, content: str):
         session_id =  context.get_task().session_id
         task_id =  context.get_task().id
         user_id =  context.get_task().user_id
@@ -1009,7 +969,6 @@
             "agent_id": self.id(),
             "session_id": session_id,
             "task_id": task_id,
->>>>>>> b8554035
             "message_type": "message"
         })
         if histories and len(histories) > 0:
@@ -1018,28 +977,14 @@
             return
         if not self.system_prompt:
             return
-<<<<<<< HEAD
-        if self.system_prompt_template is not None:
-            content = self.system_prompt_template.format(context=self.context, task=content, tool_list=self.tools)
-        else:
-            content = self.system_prompt if not self.use_tools_in_prompt else self.system_prompt.format(tool_list=self.tools)
-        logger.debug(f"formatted system_message={content}")
-=======
-        content = self.custom_system_prompt()
->>>>>>> b8554035
+        content = self.custom_system_prompt(content)
 
         self.memory.add(MemorySystemMessage(
             content=content,
             metadata=MessageMetadata(
-<<<<<<< HEAD
-                session_id=self.context.session_id,
-                user_id=self.context.user,
-                task_id=self.context.task_id,
-=======
                 session_id=session_id,
                 user_id=user_id,
                 task_id=task_id,
->>>>>>> b8554035
                 agent_id=self.id(),
                 agent_name=self.name(),
             )
@@ -1047,9 +992,11 @@
         logger.info(
             f"🧠 [MEMORY:short-term] Added system input to agent memory:  Agent#{self.id()}, 💬 {content[:100]}...")
 
-    def custom_system_prompt(self):
-        content = self.system_prompt if not self.use_tools_in_prompt else self.system_prompt.format(
-            tool_list=self.tools)
+    def custom_system_prompt(self, content: str):
+        if self.system_prompt_template is not None:
+            content = self.system_prompt_template.format(context=self.context, task=content, tool_list=self.tools)
+        else:
+            content = self.system_prompt if not self.use_tools_in_prompt else self.system_prompt.format(tool_list=self.tools)
         return content
 
     def _add_human_input_to_memory(self, content: str, context: Context):
@@ -1063,29 +1010,17 @@
         self.memory.add(MemoryHumanMessage(
             content=content,
             metadata=MessageMetadata(
-<<<<<<< HEAD
-                session_id=self.context.session_id,
-                user_id=self.context.user,
-                task_id=self.context.task_id,
-=======
                 session_id=session_id,
                 user_id=user_id,
                 task_id=task_id,
->>>>>>> b8554035
                 agent_id=self.id(),
                 agent_name=self.name(),
             )
         ))
         logger.info(f"🧠 [MEMORY:short-term] Added human input to task memory: "
-<<<<<<< HEAD
-                    f"User#{self.context.user}, "
-                    f"Session#{self.context.session_id}, "
-                    f"Task#{self.context.task_id}, "
-=======
                     f"User#{user_id}, "
                     f"Session#{session_id}, "
                     f"Task#{task_id}, "
->>>>>>> b8554035
                     f"Agent#{self.id()}, 💬 {content[:100]}...")
 
     def _add_llm_response_to_memory(self, llm_response, context: Context):
@@ -1103,29 +1038,17 @@
             content=llm_response.content,
             tool_calls=llm_response.tool_calls if not self.use_tools_in_prompt else custom_prompt_tool_calls,
             metadata=MessageMetadata(
-<<<<<<< HEAD
-                session_id=self.context.session_id,
-                user_id=self.context.user,
-                task_id=self.context.task_id,
-=======
                 session_id=session_id,
                 user_id=user_id,
                 task_id=task_id,
->>>>>>> b8554035
                 agent_id=self.id(),
                 agent_name=self.name()
             )
         ))
         logger.info(f"🧠 [MEMORY:short-term] Added LLM response to task memory: "
-<<<<<<< HEAD
-                    f"User#{self.context.user}, "
-                    f"Session#{self.context.session_id}, "
-                    f"Task#{self.context.task_id}, "
-=======
                     f"User#{user_id}, "
                     f"Session#{session_id}, "
                     f"Task#{task_id}, "
->>>>>>> b8554035
                     f"Agent#{self.id()},"
                     f" 💬 tool_calls size: {len(llm_response.tool_calls) if llm_response.tool_calls else 0},"
                     f" content: {llm_response.content[:100] if llm_response.content else ''}... ")
@@ -1142,27 +1065,15 @@
             tool_call_id=tool_call_id,
             status="success",
             metadata=MessageMetadata(
-<<<<<<< HEAD
-                session_id=self.context.session_id,
-                user_id=self.context.user,
-                task_id=self.context.task_id,
-=======
                 session_id=session_id,
                 user_id=user_id,
                 task_id=task_id,
->>>>>>> b8554035
                 agent_id=self.id(),
                 agent_name=self.name(),
             )
         ))
         logger.info(f"🧠 [MEMORY:short-term] Added tool result to task memory:"
-<<<<<<< HEAD
-                    f" User#{self.context.user}, "
-                    f"Session#{self.context.session_id}, "
-                    f"Task#{self.context.task_id}, "
-=======
                     f" User#{user_id}, "
                     f"Session#{session_id}, "
                     f"Task#{task_id}, "
->>>>>>> b8554035
                     f"Agent#{self.id()}, 💬 tool_call_id: {tool_call_id} ")