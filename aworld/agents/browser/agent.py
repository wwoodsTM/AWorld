--- conflicted
+++ resolved
@@ -306,12 +306,7 @@
                     browser_action = BrowserAction.get_value_by_name(action_name)
                     if not browser_action:
                         logger.warning(f"Unsupported action: {action_name}")
-<<<<<<< HEAD
-
-                    if action_name == 'done':
-=======
                     if action_name == "done":
->>>>>>> d7311764
                         self._finished = True
                     action_model = ActionModel(tool_name=Tools.BROWSER.value,
                                                action_name=action_name,
