--- conflicted
+++ resolved
@@ -1,23 +1,4 @@
 import os
-<<<<<<< HEAD
-import time
-from pathlib import Path
-
-from langchain_anthropic import ChatAnthropic
-from openai import OpenAI
-from langchain_core.language_models.base import (
-    LanguageModelInput,
-)
-from langchain_core.messages import (
-    AIMessage,
-    SystemMessage,
-)
-from langchain_core.runnables import RunnableConfig
-from langchain_mistralai import ChatMistralAI
-from langchain_ollama import ChatOllama
-from langchain_openai import AzureChatOpenAI, ChatOpenAI
-=======
->>>>>>> aa7537b9
 
 from typing import (
     Any,
@@ -332,60 +313,6 @@
             base_url=base_url,
             api_key=api_key,
         )
-<<<<<<< HEAD
-    elif "openai" in provider:
-        if not kwargs.get("base_url", ""):
-            base_url = os.getenv("OPENAI_ENDPOINT", "https://api.openai.com/v1")
-        else:
-            base_url = kwargs.get("base_url")
-
-        if provider.startswith("chat"):
-            return ChatOpenAI(
-                model=kwargs.get("model_name", "gpt-4o"),
-                temperature=kwargs.get("temperature", 0.0),
-                base_url=base_url,
-                api_key=api_key or secrets.openai_api_key,
-            )
-        else:
-            return OpenAI(
-                timeout=kwargs.get("timeout", 180),
-                max_retries=kwargs.get("max_retries", 3),
-                base_url=base_url,
-                api_key=api_key,
-            )
-    elif "deepseek" in provider:
-        if not kwargs.get("base_url", ""):
-            base_url = os.getenv("DEEPSEEK_ENDPOINT", "")
-        else:
-            base_url = kwargs.get("base_url")
-
-        if kwargs.get("model_name", "deepseek-chat") == "deepseek-reasoner":
-            return DeepSeekR1ChatOpenAI(
-                model=kwargs.get("model_name", "deepseek-reasoner"),
-                temperature=kwargs.get("temperature", 0.0),
-                base_url=base_url,
-                api_key=api_key or secrets.deep_seek_api_key,
-            )
-        else:
-            if provider.startswith("chat"):
-                return ChatOpenAI(
-                    model=kwargs.get("model_name", "deepseek-chat"),
-                    temperature=kwargs.get("temperature", 0.0),
-                    base_url=base_url,
-                    api_key=api_key or secrets.deep_seek_api_key,
-                )
-            else:
-                return OpenAI(
-                    base_url=base_url,
-                    api_key=api_key or secrets.deep_seek_api_key,
-                )
-    elif provider == "google":
-        from langchain_google_genai import ChatGoogleGenerativeAI
-        return ChatGoogleGenerativeAI(
-            model=kwargs.get("model_name", "gemini-2.0-flash-exp"),
-            temperature=kwargs.get("temperature", 0.0),
-            google_api_key=api_key or secrets.google_api_key,
-=======
 
     return LLMModel(conf=conf, custom_provider=custom_provider, **kwargs)
 
@@ -420,7 +347,6 @@
             max_tokens=max_tokens,
             stop=stop,
             **kwargs
->>>>>>> aa7537b9
         )
     else:
         return llm_model.completion(
