--- conflicted
+++ resolved
@@ -57,10 +57,6 @@
         hightlight_key: Color segment key.
     """
     if hightlight_key is None:
-<<<<<<< HEAD
-        logger.info(f"{color} {value}")
-=======
-        logging.info(f"{color} {value} {Color.reset}")
->>>>>>> 7320bcf9
+        logger.info(f"{color} {value} {Color.reset}")
     else:
         logger.info(f"{color} {hightlight_key}: {Color.reset} {value}")