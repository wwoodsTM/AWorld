--- conflicted
+++ resolved
@@ -124,13 +124,7 @@
             else:
                 logger.warning(f"{actions} no action results, fail info: {fail_error}, will use fail action results")
                 # every action need has the result
-<<<<<<< HEAD
-                action_results = []
-                for _ in actions:
-                    action_results.append(ActionResult(success=False, content=fail_error, error=fail_error))
-=======
                 action_results = [ActionResult(success=False, content=fail_error, error=fail_error) for _ in actions]
->>>>>>> 2620cc79
                 observation.action_result = action_results
                 observation.content = fail_error
 
