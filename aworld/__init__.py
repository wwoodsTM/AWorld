# coding: utf-8
# Copyright (c) 2025 inclusionAI.
from aworld.utils import import_package

<<<<<<< HEAD
import_package("dotenv", install_name="python-dotenv")
=======
import_packages(["dotenv"])
>>>>>>> de8fabe9
from dotenv import load_dotenv

load_dotenv()

__version__ = "0.1.0"<|MERGE_RESOLUTION|>--- conflicted
+++ resolved
@@ -1,12 +1,8 @@
 # coding: utf-8
 # Copyright (c) 2025 inclusionAI.
-from aworld.utils import import_package
+from aworld.utils import import_packages
 
-<<<<<<< HEAD
-import_package("dotenv", install_name="python-dotenv")
-=======
 import_packages(["dotenv"])
->>>>>>> de8fabe9
 from dotenv import load_dotenv
 
 load_dotenv()
